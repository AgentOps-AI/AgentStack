--- conflicted
+++ resolved
@@ -78,12 +78,11 @@
     tools_remove_parser = tools_subparsers.add_parser('remove', aliases=['r'], help='Remove a tool')
     tools_remove_parser.add_argument('name', help='Name of the tool to remove')
 
-<<<<<<< HEAD
+    # 'update' command
+    update = subparsers.add_parser('update', aliases=['u'], help='Check for updates')
+
     # 'deploy' command
     serve_parser = subparsers.add_parser('serve', aliases=['s'], help='Serve your agent')
-=======
-    update = subparsers.add_parser('update', aliases=['u'], help='Check for updates')
->>>>>>> f93c48b7
 
     # Parse arguments
     args = parser.parse_args()
@@ -129,13 +128,10 @@
             generation.remove_tool(args.name)
         else:
             tools_parser.print_help()
-<<<<<<< HEAD
+    elif args.command in ['update', 'u']:
+        pass # Update check already done
     if args.command in ['serve', 's']:
         serve_project()
-=======
-    elif args.command in ['update', 'u']:
-        pass # Update check already done
->>>>>>> f93c48b7
     else:
         parser.print_help()
 
