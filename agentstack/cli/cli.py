import json
import shutil
import sys
import time
from datetime import datetime
from typing import Optional
import requests
import itertools

from art import text2art
import inquirer
import os
import importlib.resources
from cookiecutter.main import cookiecutter

from .agentstack_data import FrameworkData, ProjectMetadata, ProjectStructure, CookiecutterData
from agentstack.logger import log
from agentstack.utils import get_package_path
from agentstack.generation.files import ConfigFile
from agentstack.generation.tool_generation import get_all_tools
from .. import generation
from ..utils import open_json_file, term_color, is_snake_case, verify_agentstack_project

PREFERRED_MODELS = [
    'openai/gpt-4o',
    'anthropic/claude-3-5-sonnet',
    'openai/o1-preview',
    'openai/gpt-4-turbo',
    'anthropic/claude-3-opus',
]

def init_project_builder(slug_name: Optional[str] = None, template: Optional[str] = None, use_wizard: bool = False):
    if slug_name and not is_snake_case(slug_name):
        print(term_color("Project name must be snake case", 'red'))
        return

    if template is not None and use_wizard:
        print(term_color("Template and wizard flags cannot be used together", 'red'))
        return

    template_data = None
    if template is not None:
        url_start = "https://"
        if template[:len(url_start)] == url_start:
            # template is a url
            response = requests.get(template)
            if response.status_code == 200:
                template_data = response.json()
            else:
                print(term_color(f"Failed to fetch template data from {template}. Status code: {response.status_code}", 'red'))
                sys.exit(1)
        else:
            with importlib.resources.path('agentstack.templates.proj_templates', f'{template}.json') as template_path:
                if template_path is None:
                    print(term_color(f"No such template {template} found", 'red'))
                    sys.exit(1)
                template_data = open_json_file(template_path)

    if template_data:
        project_details = {
            "name": slug_name or template_data['name'],
            "version": "0.0.1",
            "description": template_data['description'],
            "author": "Name <Email>",
            "license": "MIT"
        }
        framework = template_data['framework']
        design = {
            'agents': template_data['agents'],
            'tasks': template_data['tasks']
        }

        tools = template_data['tools']

    elif use_wizard:
        welcome_message()
        project_details = ask_project_details(slug_name)
        welcome_message()
        framework = ask_framework()
        design = ask_design()
        tools = ask_tools()

    else:
        welcome_message()
        project_details = {
            "name": slug_name or "agentstack_project",
            "version": "0.0.1",
            "description": "New agentstack project",
            "author": "Name <Email>",
            "license": "MIT"
        }

        framework = "CrewAI"  # TODO: if --no-wizard, require a framework flag

        design = {
            'agents': [],
            'tasks': []
        }

        tools = []

    log.debug(
        f"project_details: {project_details}"
        f"framework: {framework}"
        f"design: {design}"
    )
    insert_template(project_details, framework, design, template_data)
    for tool_data in tools:
        generation.add_tool(tool_data['name'], agents=tool_data['agents'], path=project_details['name'])


def welcome_message():
    os.system("cls" if os.name == "nt" else "clear")
    title = text2art("AgentStack", font="smisome1")
    tagline = "The easiest way to build a robust agent application!"
    border = "-" * len(tagline)

    # Print the welcome message with ASCII art
    print(title)
    print(border)
    print(tagline)
    print(border)


def configure_default_model(path: Optional[str] = None):
    """Set the default model"""
    agentstack_config = ConfigFile(path)
    if agentstack_config.default_model:
        return # Default model already set
    
    print("Project does not have a default model configured.")
    other_msg = f"Other (enter a model name)"
    model = inquirer.list_input(
        message="Which model would you like to use?",
        choices=PREFERRED_MODELS + [other_msg],
    )

    if model == other_msg: # If the user selects "Other", prompt for a model name
        print(f'A list of available models is available at: "https://docs.litellm.ai/docs/providers"')
        model = inquirer.text(message="Enter the model name")
    
    with ConfigFile(path) as agentstack_config:
        agentstack_config.default_model = model


def ask_framework() -> str:
    framework = "CrewAI"
    # framework = inquirer.list_input(
    #     message="What agent framework do you want to use?",
    #     choices=["CrewAI", "Autogen", "LiteLLM", "Learn what these are (link)"],
    # )
    #
    # if framework == "Learn what these are (link)":
    #     webbrowser.open("https://youtu.be/xvFZjo5PgG0")
    #     framework = inquirer.list_input(
    #         message="What agent framework do you want to use?",
    #         choices=["CrewAI", "Autogen", "LiteLLM"],
    #     )
    #
    # while framework in ['Autogen', 'LiteLLM']:
    #     print(f"{framework} support coming soon!!")
    #     framework = inquirer.list_input(
    #         message="What agent framework do you want to use?",
    #         choices=["CrewAI", "Autogen", "LiteLLM"],
    #     )

    print("Congrats! Your project is ready to go! Quickly add features now or skip to do it later.\n\n")

    return framework


def ask_design() -> dict:
    use_wizard = inquirer.confirm(
        message="Would you like to use the CLI wizard to set up agents and tasks?",
    )

    if not use_wizard:
        return {
            'agents': [],
            'tasks': []
        }

    os.system("cls" if os.name == "nt" else "clear")

    title = text2art("AgentWizard", font="shimrod")

    print(title)

    print("""
🪄 welcome to the agent builder wizard!! 🪄

First we need to create the agents that will work together to accomplish tasks:
    """)
    make_agent = True
    agents = []
    while make_agent:
        print('---')
        print(f"Agent #{len(agents)+1}")

        agent_incomplete = True
        agent = None
        while agent_incomplete:
            agent = inquirer.prompt([
                inquirer.Text("name", message="What's the name of this agent? (snake_case)"),
                inquirer.Text("role", message="What role does this agent have?"),
                inquirer.Text("goal", message="What is the goal of the agent?"),
                inquirer.Text("backstory", message="Give your agent a backstory"),
                # TODO: make a list - #2
                inquirer.Text('model', message="What LLM should this agent use? (any LiteLLM provider)", default="openai/gpt-4"),
                # inquirer.List("model", message="What LLM should this agent use? (any LiteLLM provider)", choices=[
                #     'mixtral_llm',
                #     'mixtral_llm',
                # ]),
            ])

            if not agent['name'] or agent['name'] == '':
                print(term_color("Error: Agent name is required - Try again", 'red'))
                agent_incomplete = True
            elif not is_snake_case(agent['name']):
                print(term_color("Error: Agent name must be snake case - Try again", 'red'))
            else:
                agent_incomplete = False

        make_agent = inquirer.confirm(message="Create another agent?")
        agents.append(agent)

    print('')
    for x in range(3):
        time.sleep(0.3)
        print('.')
    print('Boom! We made some agents (ﾉ>ω<)ﾉ :｡･:*:･ﾟ’★,｡･:*:･ﾟ’☆')
    time.sleep(0.5)
    print('')
    print('Now lets make some tasks for the agents to accomplish!')
    print('')

    make_task = True
    tasks = []
    while make_task:
        print('---')
        print(f"Task #{len(tasks) + 1}")

        task_incomplete = True
        task = None
        while task_incomplete:
            task = inquirer.prompt([
                inquirer.Text("name", message="What's the name of this task? (snake_case)"),
                inquirer.Text("description", message="Describe the task in more detail"),
                inquirer.Text("expected_output",
                              message="What do you expect the result to look like? (ex: A 5 bullet point summary of the email)"),
                inquirer.List("agent", message="Which agent should be assigned this task?",
                              choices=[a['name'] for a in agents], ),
            ])

            if not task['name'] or task['name'] == '':
                print(term_color("Error: Task name is required - Try again", 'red'))
            elif not is_snake_case(task['name']):
                print(term_color("Error: Task name must be snake case - Try again", 'red'))
            else:
                task_incomplete = False

        make_task = inquirer.confirm(message="Create another task?")
        tasks.append(task)

    print('')
    for x in range(3):
        time.sleep(0.3)
        print('.')
    print('Let there be tasks (ノ ˘_˘)ノ　ζ|||ζ　ζ|||ζ　ζ|||ζ')

    return {'tasks': tasks, 'agents': agents}


def ask_tools() -> list:
    use_tools = inquirer.confirm(
        message="Do you want to add agent tools now? (you can do this later with `agentstack tools add <tool_name>`)",
    )

    if not use_tools:
        return []

    tools_to_add = []

    adding_tools = True
    script_dir = os.path.dirname(os.path.abspath(__file__))
    tools_json_path = os.path.join(script_dir, '..', 'tools', 'tools.json')

    # Load the JSON data
    tools_data = open_json_file(tools_json_path)

    while adding_tools:

        tool_type = inquirer.list_input(
            message="What category tool do you want to add?",
            choices=list(tools_data.keys()) + ["~~ Stop adding tools ~~"]
        )

        tools_in_cat = [f"{t['name']} - {t['url']}" for t in tools_data[tool_type] if t not in tools_to_add]
        tool_selection = inquirer.list_input(
            message="Select your tool",
            choices=tools_in_cat
        )

        tools_to_add.append(tool_selection.split(' - ')[0])

        print("Adding tools:")
        for t in tools_to_add:
            print(f'  - {t}')
        print('')
        adding_tools = inquirer.confirm("Add another tool?")

    return tools_to_add


def ask_project_details(slug_name: Optional[str] = None) -> dict:
    name = inquirer.text(message="What's the name of your project (snake_case)", default=slug_name or '')

    if not is_snake_case(name):
        print(term_color("Project name must be snake case", 'red'))
        return ask_project_details(slug_name)

    questions = inquirer.prompt([
        inquirer.Text("version", message="What's the initial version", default="0.1.0"),
        inquirer.Text("description", message="Enter a description for your project"),
        inquirer.Text("author", message="Who's the author (your name)?"),
    ])

    questions['name'] = name

    return questions


def insert_template(project_details: dict, framework_name: str, design: dict, template_data: Optional[dict] = None):
    framework = FrameworkData(framework_name.lower())
    project_metadata = ProjectMetadata(project_name=project_details["name"],
                                       description=project_details["description"],
                                       author_name=project_details["author"],
                                       version="0.0.1",
                                       license="MIT",
                                       year=datetime.now().year,
                                       template=template_data['name'] if template_data else None,
                                       template_version=template_data['template_version'] if template_data else None)

    project_structure = ProjectStructure()
    project_structure.agents = design["agents"]
    project_structure.tasks = design["tasks"]

    cookiecutter_data = CookiecutterData(project_metadata=project_metadata,
                                         structure=project_structure,
                                         framework=framework_name.lower())

    template_path = get_package_path() / f'templates/{framework.name}'
    with open(f"{template_path}/cookiecutter.json", "w") as json_file:
        json.dump(cookiecutter_data.to_dict(), json_file)

    # copy .env.example to .env
    shutil.copy(
        f'{template_path}/{"{{cookiecutter.project_metadata.project_slug}}"}/.env.example',
        f'{template_path}/{"{{cookiecutter.project_metadata.project_slug}}"}/.env')

    if os.path.isdir(project_details['name']):
        print(term_color(f"Directory {template_path} already exists. Please check this and try again", "red"))
        return

    cookiecutter(str(template_path), no_input=True, extra_context=None)

    # TODO: inits a git repo in the directory the command was run in
    # TODO: not where the project is generated. Fix this
    # TODO: also check if git is installed or if there are any git repos above the current dir
    try:
        pass
        # subprocess.check_output(["git", "init"])
        # subprocess.check_output(["git", "add", "."])
    except:
        print("Failed to initialize git repository. Maybe you're already in one? Do this with: git init")

    # TODO: check if poetry is installed and if so, run poetry install in the new directory
    # os.system("poetry install")
    # os.system("cls" if os.name == "nt" else "clear")
    # TODO: add `agentstack docs` command
    print(
        "\n"
        "🚀 \033[92mAgentStack project generated successfully!\033[0m\n\n"
        "  Next, run:\n"
        f"    cd {project_metadata.project_slug}\n"
        "    poetry install\n"
        "    agentstack run\n\n"
        "  Add agents and tasks with:\n"
        "    `agentstack generate agent/task <name>`\n\n"
        "  Run `agentstack quickstart` or `agentstack docs` for next steps.\n"
    )


def list_tools():
<<<<<<< HEAD
    with importlib.resources.path(f'agentstack.tools', 'tools.json') as tools_json_path:
        try:
            # Load the JSON data
            tools_data = open_json_file(tools_json_path)

            # Display the tools
            print("\n\nAvailable AgentStack Tools:")
            for category, tools in tools_data.items():
                print(f"\n{category.capitalize()}:")
                for tool in tools:
                    print(f"  - {tool['name']}: {tool['url']}")

            print("\n\n✨ Add a tool with: agentstack tools add <tool_name>")
            print("   https://docs.agentstack.sh/tools/core")

        except FileNotFoundError:
            print("Error: tools.json file not found at path:", tools_json_path)
        except json.JSONDecodeError:
            print("Error: tools.json contains invalid JSON.")
        except Exception as e:
            print(f"An unexpected error occurred: {e}")


def serve_project():
    verify_agentstack_project()

    # TODO: only silence output conditionally - maybe a debug or verbose option
    os.system("docker stop agentstack-local > /dev/null 2>&1")
    os.system("docker rm agentstack-local > /dev/null 2>&1")
    with importlib.resources.path('agentstack.deploy', 'Dockerfile') as path:
        os.system(f"docker build -t agent-service -f {path} .")
    os.system("docker run --name agentstack-local -p 6969:6969 agent-service")
=======
    # Display the tools
    tools = get_all_tools()
    curr_category = None

    print("\n\nAvailable AgentStack Tools:")
    for category, tools in itertools.groupby(tools, lambda x: x.category):
        if curr_category != category:
            print(f"\n{category}:")
            curr_category = category
        for tool in tools:
            print("  - ", end='')
            print(term_color(f"{tool.name}", 'blue'), end='')
            print(f": {tool.url if tool.url else 'AgentStack default tool'}")

    print("\n\n✨ Add a tool with: agentstack tools add <tool_name>")
    print("   https://docs.agentstack.sh/tools/core")
>>>>>>> 7c1ecfa4
<|MERGE_RESOLUTION|>--- conflicted
+++ resolved
@@ -127,7 +127,7 @@
     agentstack_config = ConfigFile(path)
     if agentstack_config.default_model:
         return # Default model already set
-    
+
     print("Project does not have a default model configured.")
     other_msg = f"Other (enter a model name)"
     model = inquirer.list_input(
@@ -138,7 +138,7 @@
     if model == other_msg: # If the user selects "Other", prompt for a model name
         print(f'A list of available models is available at: "https://docs.litellm.ai/docs/providers"')
         model = inquirer.text(message="Enter the model name")
-    
+
     with ConfigFile(path) as agentstack_config:
         agentstack_config.default_model = model
 
@@ -392,40 +392,6 @@
 
 
 def list_tools():
-<<<<<<< HEAD
-    with importlib.resources.path(f'agentstack.tools', 'tools.json') as tools_json_path:
-        try:
-            # Load the JSON data
-            tools_data = open_json_file(tools_json_path)
-
-            # Display the tools
-            print("\n\nAvailable AgentStack Tools:")
-            for category, tools in tools_data.items():
-                print(f"\n{category.capitalize()}:")
-                for tool in tools:
-                    print(f"  - {tool['name']}: {tool['url']}")
-
-            print("\n\n✨ Add a tool with: agentstack tools add <tool_name>")
-            print("   https://docs.agentstack.sh/tools/core")
-
-        except FileNotFoundError:
-            print("Error: tools.json file not found at path:", tools_json_path)
-        except json.JSONDecodeError:
-            print("Error: tools.json contains invalid JSON.")
-        except Exception as e:
-            print(f"An unexpected error occurred: {e}")
-
-
-def serve_project():
-    verify_agentstack_project()
-
-    # TODO: only silence output conditionally - maybe a debug or verbose option
-    os.system("docker stop agentstack-local > /dev/null 2>&1")
-    os.system("docker rm agentstack-local > /dev/null 2>&1")
-    with importlib.resources.path('agentstack.deploy', 'Dockerfile') as path:
-        os.system(f"docker build -t agent-service -f {path} .")
-    os.system("docker run --name agentstack-local -p 6969:6969 agent-service")
-=======
     # Display the tools
     tools = get_all_tools()
     curr_category = None
@@ -442,4 +408,14 @@
 
     print("\n\n✨ Add a tool with: agentstack tools add <tool_name>")
     print("   https://docs.agentstack.sh/tools/core")
->>>>>>> 7c1ecfa4
+
+
+def serve_project():
+    verify_agentstack_project()
+
+    # TODO: only silence output conditionally - maybe a debug or verbose option
+    os.system("docker stop agentstack-local > /dev/null 2>&1")
+    os.system("docker rm agentstack-local > /dev/null 2>&1")
+    with importlib.resources.path('agentstack.deploy', 'Dockerfile') as path:
+        os.system(f"docker build -t agent-service -f {path} .")
+    os.system("docker run --name agentstack-local -p 6969:6969 agent-service")