--- conflicted
+++ resolved
@@ -21,9 +21,6 @@
     "ruamel.yaml.base>=0.3.2",
     "cookiecutter==2.6.0",
     "psutil==5.9.0",
-<<<<<<< HEAD
-    "astor==0.8.1"
-=======
     "astor==0.8.1",
     "psutil==5.9.0",
     "pydantic>=2.10",
@@ -32,7 +29,6 @@
 [project.optional-dependencies]
 test = [
     "tox>=4.23.2",
->>>>>>> 7c1ecfa4
 ]
 
 [tool.setuptools.package-data]
