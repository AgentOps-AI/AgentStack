--- conflicted
+++ resolved
@@ -5,11 +5,8 @@
 from ruamel.yaml import YAML, YAMLError
 from ruamel.yaml.scalarstring import FoldedScalarString
 from agentstack import conf, log
-<<<<<<< HEAD
+from agentstack.exceptions import ValidationError
 from agentstack.providers import parse_provider_model
-=======
->>>>>>> bd2d01a0
-from agentstack.exceptions import ValidationError
 
 
 AGENTS_FILENAME: Path = Path("src/config/agents.yaml")
@@ -74,21 +71,11 @@
 
     @property
     def provider(self) -> str:
-<<<<<<< HEAD
         return parse_provider_model(self.llm)[0]
 
     @property
     def model(self) -> str:
         return parse_provider_model(self.llm)[1]
-=======
-        from agentstack import frameworks
-        return frameworks.parse_llm(self.llm)[0]
-
-    @property
-    def model(self) -> str:
-        from agentstack import frameworks
-        return frameworks.parse_llm(self.llm)[1]
->>>>>>> bd2d01a0
 
     @property
     def prompt(self) -> str:
