--- conflicted
+++ resolved
@@ -1,18 +1,6 @@
-<<<<<<< HEAD
 import os, sys
 from typing import Optional, Union, Any
 from pathlib import Path
-=======
-import os
-import sys
-from typing import Optional, List
-from pathlib import Path
-from typing import Union
-
-from . import get_agent_names
-from .gen_utils import insert_code_after_tag, _framework_filename
-from ..utils import open_json_file, get_framework, term_color
->>>>>>> 255ad8df
 import shutil
 import fileinput
 import ast
@@ -30,73 +18,9 @@
 TOOLS_INIT_FILENAME: Path = Path("src/tools/__init__.py")
 
 
-<<<<<<< HEAD
 class ToolsInitFile(asttools.File):
     """
     Modifiable AST representation of the tools init file.
-=======
-def get_framework_filename(framework: str, path: str = ''):
-    if path:
-        path = path.endswith('/') and path or path + '/'
-    else:
-        path = './'
-    try:
-        return f"{path}{FRAMEWORK_FILENAMES[framework]}"
-    except KeyError:
-        print(term_color(f'Unknown framework: {framework}', 'red'))
-        sys.exit(1)
-
-
-class ToolConfig(BaseModel):
-    name: str
-    category: str
-    tools: list[str]
-    url: Optional[str] = None
-    tools_bundled: bool = False
-    cta: Optional[str] = None
-    env: Optional[dict] = None
-    packages: Optional[List[str]] = None
-    post_install: Optional[str] = None
-    post_remove: Optional[str] = None
-
-    @classmethod
-    def from_tool_name(cls, name: str) -> 'ToolConfig':
-        path = get_package_path() / f'tools/{name}.json'
-        if not os.path.exists(path):
-            print(term_color(f'No known agentstack tool: {name}', 'red'))
-            sys.exit(1)
-        return cls.from_json(path)
-
-    @classmethod
-    def from_json(cls, path: Path) -> 'ToolConfig':
-        data = open_json_file(path)
-        try:
-            return cls(**data)
-        except ValidationError as e:
-            print(term_color(f"Error validating tool config JSON: \n{path}", 'red'))
-            for error in e.errors():
-                print(f"{' '.join([str(loc) for loc in error['loc']])}: {error['msg']}")
-            sys.exit(1)
-
-    def get_import_statement(self) -> str:
-        return f"from .{self.name}_tool import {', '.join(self.tools)}"
-
-    def get_impl_file_path(self, framework: str) -> Path:
-        return get_package_path() / f'templates/{framework}/tools/{self.name}_tool.py'
-
-
-def get_all_tool_paths() -> list[Path]:
-    paths = []
-    tools_dir = get_package_path() / 'tools'
-    for file in tools_dir.iterdir():
-        if file.is_file() and file.suffix == '.json':
-            paths.append(file)
-    return paths
-
-
-def get_all_tool_names() -> list[str]:
-    return [path.stem for path in get_all_tool_paths()]
->>>>>>> 255ad8df
 
     Use it as a context manager to make and save edits:
     ```python
@@ -245,249 +169,4 @@
         term_color(f'🔨 Tool {tool_name}', 'green'),
         term_color('removed', 'red'),
         term_color('from agentstack project successfully', 'green'),
-<<<<<<< HEAD
     )
-=======
-    )
-
-
-def add_tool_to_tools_init(tool_data: ToolConfig, path: str = ''):
-    file_path = f'{path}{TOOL_INIT_FILENAME}'
-    tag = '# tool import'
-    code_to_insert = [
-        tool_data.get_import_statement(),
-    ]
-    insert_code_after_tag(file_path, tag, code_to_insert, next_line=True)
-
-
-def remove_tool_from_tools_init(tool_data: ToolConfig, path: str = ''):
-    """Search for the import statement in the init and remove it."""
-    file_path = f'{path}{TOOL_INIT_FILENAME}'
-    import_statement = tool_data.get_import_statement()
-    with fileinput.input(files=file_path, inplace=True) as f:
-        for line in f:
-            if line.strip() != import_statement:
-                print(line, end='')
-
-
-def add_tool_to_agent_definition(
-    framework: str,
-    tool_data: ToolConfig,
-    path: str = '',
-    agents: Optional[list[str]] = [],
-):
-    """
-    Add tools to specific agent definitions using AST transformation.
-
-    Args:
-        framework: Name of the framework
-        tool_data: ToolConfig
-        agents: Optional list of agent names to modify. If None, modifies all agents.
-        path: Optional path to the framework file
-    """
-    modify_agent_tools(
-        framework=framework,
-        tool_data=tool_data,
-        operation='add',
-        agents=agents,
-        path=path,
-        base_name='tools',
-    )
-
-
-def remove_tool_from_agent_definition(framework: str, tool_data: ToolConfig, path: str = ''):
-    modify_agent_tools(
-        framework=framework,
-        tool_data=tool_data,
-        operation='remove',
-        agents=None,
-        path=path,
-        base_name='tools',
-    )
-
-
-def _create_tool_attribute(tool_name: str, base_name: str = 'tools') -> ast.Attribute:
-    """Create an AST node for a tool attribute"""
-    return ast.Attribute(value=ast.Name(id=base_name, ctx=ast.Load()), attr=tool_name, ctx=ast.Load())
-
-
-def _create_starred_tool(tool_name: str, base_name: str = 'tools') -> ast.Starred:
-    """Create an AST node for a starred tool expression"""
-    return ast.Starred(
-        value=ast.Attribute(value=ast.Name(id=base_name, ctx=ast.Load()), attr=tool_name, ctx=ast.Load()),
-        ctx=ast.Load(),
-    )
-
-
-def _create_tool_attributes(tool_names: List[str], base_name: str = 'tools') -> List[ast.Attribute]:
-    """Create AST nodes for multiple tool attributes"""
-    return [_create_tool_attribute(name, base_name) for name in tool_names]
-
-
-def _create_tool_nodes(
-    tool_names: List[str], is_bundled: bool = False, base_name: str = 'tools'
-) -> List[Union[ast.Attribute, ast.Starred]]:
-    """Create AST nodes for multiple tool attributes"""
-    return [
-        _create_starred_tool(name, base_name) if is_bundled else _create_tool_attribute(name, base_name)
-        for name in tool_names
-    ]
-
-
-def _is_tool_node_match(node: ast.AST, tool_name: str, base_name: str = 'tools') -> bool:
-    """
-    Check if an AST node matches a tool reference, regardless of whether it's starred
-
-    Args:
-        node: AST node to check (can be Attribute or Starred)
-        tool_name: Name of the tool to match
-        base_name: Base module name (default: 'tools')
-
-    Returns:
-        bool: True if the node matches the tool reference
-    """
-    # If it's a Starred node, check its value
-    if isinstance(node, ast.Starred):
-        node = node.value
-
-    # Extract the attribute name and base regardless of node type
-    if isinstance(node, ast.Attribute):
-        is_base_match = isinstance(node.value, ast.Name) and node.value.id == base_name
-        is_name_match = node.attr == tool_name
-        return is_base_match and is_name_match
-
-    return False
-
-
-def _process_tools_list(
-    current_tools: List[ast.AST],
-    tool_data: ToolConfig,
-    operation: str,
-    base_name: str = 'tools',
-) -> List[ast.AST]:  # type: ignore[return-type,arg-type]
-    """
-    Process a tools list according to the specified operation.
-
-    Args:
-        current_tools: Current list of tool nodes
-        tool_data: Tool configuration
-        operation: Operation to perform ('add' or 'remove')
-        base_name: Base module name for tools
-    """
-    if operation == 'add':
-        new_tools = current_tools.copy()
-        # Add new tools with bundling if specified
-        new_tools.extend(_create_tool_nodes(tool_data.tools, tool_data.tools_bundled, base_name))
-        return new_tools
-
-    elif operation == 'remove':
-        # Filter out tools that match any in the removal list
-        return [
-            tool
-            for tool in current_tools
-            if not any(_is_tool_node_match(tool, name, base_name) for name in tool_data.tools)
-        ]
-
-    raise ValueError(f"Unsupported operation: {operation}")
-
-
-def _modify_agent_tools(
-    node: ast.FunctionDef,
-    tool_data: ToolConfig,
-    operation: str,
-    agents: Optional[List[str]] = None,
-    base_name: str = 'tools',
-) -> ast.FunctionDef:
-    """
-    Modify the tools list in an agent definition.
-
-    Args:
-        node: AST node of the function to modify
-        tool_data: Tool configuration
-        operation: Operation to perform ('add' or 'remove')
-        agents: Optional list of agent names to modify
-        base_name: Base module name for tools
-    """
-    # Skip if not in specified agents list
-    if agents is not None and agents != []:
-        if node.name not in agents:
-            return node
-
-    # Check if this is an agent-decorated function
-    if not any(isinstance(d, ast.Name) and d.id == 'agent' for d in node.decorator_list):
-        return node
-
-    # Find the Return statement and modify tools
-    for item in node.body:
-        if isinstance(item, ast.Return):
-            agent_call = item.value
-            if isinstance(agent_call, ast.Call):
-                for kw in agent_call.keywords:
-                    if kw.arg == 'tools':
-                        if isinstance(kw.value, ast.List):
-                            # Process the tools list
-                            new_tools = _process_tools_list(kw.value.elts, tool_data, operation, base_name)  # type: ignore
-                            # Replace with new list
-                            kw.value = ast.List(elts=new_tools, ctx=ast.Load())  # type: ignore
-
-    return node
-
-
-def modify_agent_tools(
-    framework: str,
-    tool_data: ToolConfig,
-    operation: str,
-    agents: Optional[List[str]] = None,
-    path: str = '',
-    base_name: str = 'tools',
-) -> None:
-    """
-    Modify tools in agent definitions using AST transformation.
-
-    Args:
-        framework: Name of the framework
-        tool_data: ToolConfig
-        operation: Operation to perform ('add' or 'remove')
-        agents: Optional list of agent names to modify
-        path: Optional path to the framework file
-        base_name: Base module name for tools (default: 'tools')
-    """
-    if agents is not None:
-        valid_agents = get_agent_names(path=path)
-        for agent in agents:
-            if agent not in valid_agents:
-                print(term_color(f"Agent '{agent}' not found in the project.", 'red'))
-                sys.exit(1)
-
-    filename = _framework_filename(framework, path)
-
-    with open(filename, 'r', encoding='utf-8') as f:
-        source_lines = f.readlines()
-
-    # Create a map of line numbers to comments
-    comments = {}
-    for i, line in enumerate(source_lines):
-        stripped = line.strip()
-        if stripped.startswith('#'):
-            comments[i + 1] = line
-
-    tree = ast.parse(''.join(source_lines))
-
-    class ModifierTransformer(ast.NodeTransformer):
-        def visit_FunctionDef(self, node):
-            return _modify_agent_tools(node, tool_data, operation, agents, base_name)
-
-    modified_tree = ModifierTransformer().visit(tree)
-    modified_source = astor.to_source(modified_tree)
-    modified_lines = modified_source.splitlines()
-
-    # Reinsert comments
-    final_lines = []
-    for i, line in enumerate(modified_lines, 1):
-        if i in comments:
-            final_lines.append(comments[i])
-        final_lines.append(line + '\n')
-
-    with open(filename, 'w', encoding='utf-8') as f:
-        f.write(''.join(final_lines))
->>>>>>> 255ad8df
