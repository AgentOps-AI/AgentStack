from typing import Optional
import os, sys
import inquirer
from agentstack import conf, log
from agentstack.conf import ConfigFile
from agentstack.exceptions import ValidationError
from agentstack.utils import validator_not_empty, is_snake_case
<<<<<<< HEAD
from agentstack import providers
=======
from agentstack.generation import InsertionPoint
>>>>>>> f3ba4fea


LOGO = """\
    ___       ___       ___       ___       ___       ___       ___       ___       ___       ___   
   /\  \     /\  \     /\  \     /\__\     /\  \     /\  \     /\  \     /\  \     /\  \     /\__\  
  /::\  \   /::\  \   /::\  \   /:| _|_    \:\  \   /::\  \    \:\  \   /::\  \   /::\  \   /:/ _/_ 
 /::\:\__\ /:/\:\__\ /::\:\__\ /::|/\__\   /::\__\ /\:\:\__\   /::\__\ /::\:\__\ /:/\:\__\ /::-"\__\\
 \/\::/  / \:\:\/__/ \:\:\/  / \/|::/  /  /:/\/__/ \:\:\/__/  /:/\/__/ \/\::/  / \:\ \/__/ \;:;-",-"
   /:/  /   \::/  /   \:\/  /    |:/  /   \/__/     \::/  /   \/__/      /:/  /   \:\__\    |:|  |  
   \/__/     \/__/     \/__/     \/__/               \/__/               \/__/     \/__/     \|__|  
"""


def welcome_message():
    tagline = "The easiest way to build a robust agent application!"
    border = "-" * len(tagline)

    # Print the welcome message with ASCII art
    log.info(LOGO)
    log.info(border)
    log.info(tagline)
    log.info(border)


def configure_default_model():
    """Set the default model"""
    agentstack_config = ConfigFile()
    if agentstack_config.default_model:
        log.debug("Using default model from project config.")
        return  # Default model already set

    log.info("Project does not have a default model configured.")
    other_msg = "Other (enter a model name)"
    model = inquirer.list_input(
        message="Which model would you like to use?",
        choices=providers.get_preferred_model_ids() + [other_msg],
    )

    if model == other_msg:  # If the user selects "Other", prompt for a model name
        log.info('A list of available models is available at: "https://docs.litellm.ai/docs/providers"')
        model = inquirer.text(message="Enter the model name")

    log.debug("Writing default model to project config.")
    with ConfigFile() as agentstack_config:
        agentstack_config.default_model = model


def get_validated_input(
    message: str,
    validate_func=None,
    min_length: int = 0,
    snake_case: bool = False,
) -> str:
    """Helper function to get validated input from user.

    Args:
        message: The prompt message to display
        validate_func: Optional custom validation function
        min_length: Minimum length requirement (0 for no requirement)
        snake_case: Whether to enforce snake_case naming
    """
    while True:
        value = inquirer.text(
            message=message,
            validate=validate_func or validator_not_empty(min_length) if min_length else None,
        )
        if snake_case and not is_snake_case(value):
            raise ValidationError("Input must be in snake_case")
        return value


def parse_insertion_point(position: Optional[str] = None) -> Optional[InsertionPoint]:
    """
    Parse an insertion point CLI argument into an InsertionPoint enum.
    """
    if position is None:
        return None  # defer assumptions

    valid_positions = {x.value for x in InsertionPoint}
    if position not in valid_positions:
        raise ValueError(f"Position must be one of {','.join(valid_positions)}.")

    return next(x for x in InsertionPoint if x.value == position)
<|MERGE_RESOLUTION|>--- conflicted
+++ resolved
@@ -5,11 +5,8 @@
 from agentstack.conf import ConfigFile
 from agentstack.exceptions import ValidationError
 from agentstack.utils import validator_not_empty, is_snake_case
-<<<<<<< HEAD
 from agentstack import providers
-=======
 from agentstack.generation import InsertionPoint
->>>>>>> f3ba4fea
 
 
 LOGO = """\
