--- conflicted
+++ resolved
@@ -13,7 +13,7 @@
 from agentstack import conf, log
 from agentstack.cli.agentstack_data import CookiecutterData, ProjectStructure, ProjectMetadata, FrameworkData
 from agentstack.conf import ConfigFile
-from agentstack.generation.files import ProjectFile
+from agentstack.generation.files import ProjectFile, InsertionPoint
 from agentstack import frameworks
 from agentstack import generation
 from agentstack import inputs
@@ -24,7 +24,6 @@
 from agentstack.proj_templates import TemplateConfig
 from agentstack.exceptions import ValidationError
 from agentstack.utils import validator_not_empty, is_snake_case
-from agentstack.generation import InsertionPoint
 
 
 PREFERRED_MODELS = [
@@ -99,7 +98,6 @@
         return value
 
 
-<<<<<<< HEAD
 def ask_agent_details():
     agent = {}
 
@@ -397,7 +395,8 @@
     with importlib.resources.path('agentstack.serve', 'Dockerfile') as path:
         os.system(f"docker build -t agent-service -f {path} . --progress=plain")
     os.system("docker run --name agentstack-local -p 6969:6969 agent-service")
-=======
+
+
 def parse_insertion_point(position: Optional[str] = None) -> Optional[InsertionPoint]:
     """
     Parse an insertion point CLI argument into an InsertionPoint enum.
@@ -410,4 +409,3 @@
         raise ValueError(f"Position must be one of {','.join(valid_positions)}.")
 
     return next(x for x in InsertionPoint if x.value == position)
->>>>>>> c9ed3a6c
