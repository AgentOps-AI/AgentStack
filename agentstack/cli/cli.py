from typing import Optional
import os
import sys
import time
from datetime import datetime

import json
import shutil
from art import text2art
import inquirer
from cookiecutter.main import cookiecutter

from .agentstack_data import (
    FrameworkData,
    ProjectMetadata,
    ProjectStructure,
    CookiecutterData,
)
from agentstack import conf, log
from agentstack.conf import ConfigFile
from agentstack.utils import get_package_path
from agentstack.generation.files import ProjectFile
from agentstack import frameworks
from agentstack import generation
from agentstack import inputs
from agentstack.agents import get_all_agents
from agentstack.tasks import get_all_tasks
from agentstack.utils import open_json_file, term_color, is_snake_case, get_framework, validator_not_empty
from agentstack.proj_templates import TemplateConfig
from agentstack.exceptions import ValidationError


PREFERRED_MODELS = [
    'openai/gpt-4o',
    'anthropic/claude-3-5-sonnet',
    'openai/o1-preview',
    'openai/gpt-4-turbo',
    'anthropic/claude-3-opus',
]


def init_project_builder(
    slug_name: Optional[str] = None,
    template: Optional[str] = None,
    use_wizard: bool = False,
):
    if not slug_name and not use_wizard:
        raise Exception("Project name is required. Use `agentstack init <project_name>`")

    if slug_name and not is_snake_case(slug_name):
<<<<<<< HEAD
        raise Exception("Project name must be snake case")
=======
        raise Exception("Project slug name must be snake_case")
>>>>>>> af7403df

    if template is not None and use_wizard:
        raise Exception("Template and wizard flags cannot be used together")

    template_data = None
    if template is not None:
        if template.startswith("https://"):
            try:
                template_data = TemplateConfig.from_url(template)
            except Exception as e:
                raise Exception(f"Failed to fetch template data from {template}.\n{e}")
        else:
            try:
                template_data = TemplateConfig.from_template_name(template)
            except Exception as e:
                raise Exception(f"Failed to load template {template}.\n{e}")

    if template_data:
        project_details = {
            "name": slug_name or template_data.name,
            "version": "0.0.1",
            "description": template_data.description,
            "author": "Name <Email>",
            "license": "MIT",
        }
        framework = template_data.framework
        design = {
            'agents': [agent.model_dump() for agent in template_data.agents],
            'tasks': [task.model_dump() for task in template_data.tasks],
            'inputs': template_data.inputs,
        }
        tools = [tools.model_dump() for tools in template_data.tools]

    elif use_wizard:
        project_details = ask_project_details(slug_name)
        welcome_message()
        framework = ask_framework()
        design = ask_design()
        tools = ask_tools()

    else:
        # the user has started a new project; let's give them something to work with
        default_project = TemplateConfig.from_template_name('hello_alex')
        project_details = {
            "name": slug_name or default_project.name,
            "version": "0.0.1",
            "description": default_project.description,
            "author": "Name <Email>",
            "license": "MIT",
        }
        framework = default_project.framework
        design = {
            'agents': [agent.model_dump() for agent in default_project.agents],
            'tasks': [task.model_dump() for task in default_project.tasks],
            'inputs': default_project.inputs,
        }
        tools = [tools.model_dump() for tools in default_project.tools]

    log.debug(f"project_details: {project_details}" f"framework: {framework}" f"design: {design}")
    insert_template(project_details, framework, design, template_data)

    for tool_data in tools:
        generation.add_tool(tool_data['name'], agents=tool_data['agents'])


def welcome_message():
    os.system("cls" if os.name == "nt" else "clear")
    title = text2art("AgentStack", font="smisome1")
    tagline = "The easiest way to build a robust agent application!"
    border = "-" * len(tagline)

    # Print the welcome message with ASCII art
    log.info(title)
    log.info(border)
    log.info(tagline)
    log.info(border)


def configure_default_model():
    """Set the default model"""
    agentstack_config = ConfigFile()
    if agentstack_config.default_model:
        log.debug("Using default model from project config.")
        return  # Default model already set

    log.info("Project does not have a default model configured.")
    other_msg = "Other (enter a model name)"
    model = inquirer.list_input(
        message="Which model would you like to use?",
        choices=PREFERRED_MODELS + [other_msg],
    )

    if model == other_msg:  # If the user selects "Other", prompt for a model name
        log.info('A list of available models is available at: "https://docs.litellm.ai/docs/providers"')
        model = inquirer.text(message="Enter the model name")

    log.debug("Writing default model to project config.")
    with ConfigFile() as agentstack_config:
        agentstack_config.default_model = model


def ask_framework() -> str:
    framework = "CrewAI"
    # framework = inquirer.list_input(
    #     message="What agent framework do you want to use?",
    #     choices=["CrewAI", "Autogen", "LiteLLM", "Learn what these are (link)"],
    # )
    #
    # if framework == "Learn what these are (link)":
    #     webbrowser.open("https://youtu.be/xvFZjo5PgG0")
    #     framework = inquirer.list_input(
    #         message="What agent framework do you want to use?",
    #         choices=["CrewAI", "Autogen", "LiteLLM"],
    #     )
    #
    # while framework in ['Autogen', 'LiteLLM']:
    #     print(f"{framework} support coming soon!!")
    #     framework = inquirer.list_input(
    #         message="What agent framework do you want to use?",
    #         choices=["CrewAI", "Autogen", "LiteLLM"],
    #     )

    log.success("Congrats! Your project is ready to go! Quickly add features now or skip to do it later.\n\n")

    return framework


def get_validated_input(
    message: str,
    validate_func=None,
    min_length: int = 0,
    snake_case: bool = False,
) -> str:
    """Helper function to get validated input from user.

    Args:
        message: The prompt message to display
        validate_func: Optional custom validation function
        min_length: Minimum length requirement (0 for no requirement)
        snake_case: Whether to enforce snake_case naming
    """
    while True:
        try:
            value = inquirer.text(
                message=message,
                validate=validate_func or validator_not_empty(min_length) if min_length else None,
            )
            if snake_case and not is_snake_case(value):
                raise ValidationError("Input must be in snake_case")
            return value
        except ValidationError as e:
            print(term_color(f"Error: {str(e)}", 'red'))


def ask_agent_details():
    agent = {}

    agent['name'] = get_validated_input(
        "What's the name of this agent? (snake_case)", min_length=3, snake_case=True
    )

    agent['role'] = get_validated_input("What role does this agent have?", min_length=3)

    agent['goal'] = get_validated_input("What is the goal of the agent?", min_length=10)

    agent['backstory'] = get_validated_input("Give your agent a backstory", min_length=10)

    agent['model'] = inquirer.list_input(
        message="What LLM should this agent use?", choices=PREFERRED_MODELS, default=PREFERRED_MODELS[0]
    )

    return agent


def ask_task_details(agents: list[dict]) -> dict:
    task = {}

    task['name'] = get_validated_input(
        "What's the name of this task? (snake_case)", min_length=3, snake_case=True
    )

    task['description'] = get_validated_input("Describe the task in more detail", min_length=10)

    task['expected_output'] = get_validated_input(
        "What do you expect the result to look like? (ex: A 5 bullet point summary of the email)",
        min_length=10,
    )

    task['agent'] = inquirer.list_input(
        message="Which agent should be assigned this task?",
        choices=[a['name'] for a in agents],
    )

    return task


def ask_design() -> dict:
    use_wizard = inquirer.confirm(
        message="Would you like to use the CLI wizard to set up agents and tasks?",
    )

    if not use_wizard:
        return {'agents': [], 'tasks': []}

    os.system("cls" if os.name == "nt" else "clear")

    title = text2art("AgentWizard", font="shimrod")

    print(title)

    print("""
🪄 welcome to the agent builder wizard!! 🪄

First we need to create the agents that will work together to accomplish tasks:
    """)
    make_agent = True
    agents = []
    while make_agent:
        print('---')
        print(f"Agent #{len(agents)+1}")
        agent = None
        agent = ask_agent_details()
        agents.append(agent)
        make_agent = inquirer.confirm(message="Create another agent?")

    print('')
    for x in range(3):
        time.sleep(0.3)
        print('.')
    print('Boom! We made some agents (ﾉ>ω<)ﾉ :｡･:*:･ﾟ’★,｡･:*:･ﾟ’☆')
    time.sleep(0.5)
    print('')
    print('Now lets make some tasks for the agents to accomplish!')
    print('')

    make_task = True
    tasks = []
    while make_task:
        print('---')
        print(f"Task #{len(tasks) + 1}")
        task = ask_task_details(agents)
        tasks.append(task)
        make_task = inquirer.confirm(message="Create another task?")

    print('')
    for x in range(3):
        time.sleep(0.3)
        print('.')
    print('Let there be tasks (ノ ˘_˘)ノ　ζ|||ζ　ζ|||ζ　ζ|||ζ')

    return {'tasks': tasks, 'agents': agents}


def ask_tools() -> list:
    use_tools = inquirer.confirm(
        message="Do you want to add agent tools now? (you can do this later with `agentstack tools add <tool_name>`)",
    )

    if not use_tools:
        return []

    tools_to_add = []

    adding_tools = True
    script_dir = os.path.dirname(os.path.abspath(__file__))
    tools_json_path = os.path.join(script_dir, '..', 'tools', 'tools.json')

    # Load the JSON data
    tools_data = open_json_file(tools_json_path)

    while adding_tools:
        tool_type = inquirer.list_input(
            message="What category tool do you want to add?",
            choices=list(tools_data.keys()) + ["~~ Stop adding tools ~~"],
        )

        tools_in_cat = [f"{t['name']} - {t['url']}" for t in tools_data[tool_type] if t not in tools_to_add]
        tool_selection = inquirer.list_input(message="Select your tool", choices=tools_in_cat)

        tools_to_add.append(tool_selection.split(' - ')[0])

        log.info("Adding tools:")
        for t in tools_to_add:
            log.info(f'  - {t}')
        log.info('')
        adding_tools = inquirer.confirm("Add another tool?")

    return tools_to_add


def ask_project_details(slug_name: Optional[str] = None) -> dict:
    name = inquirer.text(message="What's the name of your project (snake_case)", default=slug_name or '')

    if not is_snake_case(name):
        log.error("Project name must be snake case")
        return ask_project_details(slug_name)

    questions = inquirer.prompt(
        [
            inquirer.Text("version", message="What's the initial version", default="0.1.0"),
            inquirer.Text("description", message="Enter a description for your project"),
            inquirer.Text("author", message="Who's the author (your name)?"),
        ]
    )

    questions['name'] = name

    return questions


def insert_template(
    project_details: dict,
    framework_name: str,
    design: dict,
    template_data: Optional[TemplateConfig] = None,
):
    framework = FrameworkData(
        name=framework_name.lower(),
    )
    project_metadata = ProjectMetadata(
        project_name=project_details["name"],
        description=project_details["description"],
        author_name=project_details["author"],
        version="0.0.1",
        license="MIT",
        year=datetime.now().year,
        template=template_data.name if template_data else 'none',
        template_version=template_data.template_version if template_data else 0,
    )

    project_structure = ProjectStructure(
        method=template_data.method if template_data else "sequential",
        manager_agent=template_data.manager_agent if template_data else None,
    )
    project_structure.agents = design["agents"]
    project_structure.tasks = design["tasks"]
    project_structure.inputs = design["inputs"]

    cookiecutter_data = CookiecutterData(
        project_metadata=project_metadata,
        structure=project_structure,
        framework=framework_name.lower(),
    )

    template_path = get_package_path() / f'templates/{framework.name}'
    with open(f"{template_path}/cookiecutter.json", "w") as json_file:
        json.dump(cookiecutter_data.to_dict(), json_file)
        # TODO this should not be written to the package directory

    # copy .env.example to .env
    shutil.copy(
        f'{template_path}/{"{{cookiecutter.project_metadata.project_slug}}"}/.env.example',
        f'{template_path}/{"{{cookiecutter.project_metadata.project_slug}}"}/.env',
    )

<<<<<<< HEAD
    if os.path.isdir(project_details['name']):
        raise Exception(f"Directory {template_path} already exists. Project directory must not exist.")
=======
    # if os.path.isdir(project_details['name']):
    #     print(
    #         term_color(
    #             f"Directory {template_path} already exists. Please check this and try again",
    #             "red",
    #         )
    #     )
    #     sys.exit(1)
>>>>>>> af7403df

    cookiecutter(str(template_path), no_input=True, extra_context=None)

    # TODO: inits a git repo in the directory the command was run in
    # TODO: not where the project is generated. Fix this
    # TODO: also check if git is installed or if there are any git repos above the current dir
    try:
        pass
        # subprocess.check_output(["git", "init"])
        # subprocess.check_output(["git", "add", "."])
    except:
        print("Failed to initialize git repository. Maybe you're already in one? Do this with: git init")

<<<<<<< HEAD
    # TODO: check if poetry is installed and if so, run poetry install in the new directory
    # os.system("poetry install")
    # os.system("cls" if os.name == "nt" else "clear")
    # TODO: add `agentstack docs` command
    log.info(
        "\n"
        "🚀 \033[92mAgentStack project generated successfully!\033[0m\n\n"
        "  Next, run:\n"
        f"    cd {project_metadata.project_slug}\n"
        "    python -m venv .venv\n"
        "    source .venv/bin/activate\n\n"
        "  Make sure you have the latest version of poetry installed:\n"
        "    pip install -U poetry\n\n"
        "  You'll need to install the project's dependencies with:\n"
        "    poetry install\n\n"
        "  Finally, try running your agent with:\n"
        "    agentstack run\n\n"
        "  Run `agentstack quickstart` or `agentstack docs` for next steps.\n"
    )

=======
>>>>>>> af7403df

def export_template(output_filename: str):
    """
    Export the current project as a template.
    """
    try:
        metadata = ProjectFile()
    except Exception as e:
        raise Exception(f"Failed to load project metadata: {e}")

    # Read all the agents from the project's agents.yaml file
    agents: list[TemplateConfig.Agent] = []
    for agent in get_all_agents():
        agents.append(
            TemplateConfig.Agent(
                name=agent.name,
                role=agent.role,
                goal=agent.goal,
                backstory=agent.backstory,
                allow_delegation=False,  # TODO
                model=agent.llm,  # TODO consistent naming (llm -> model)
            )
        )

    # Read all the tasks from the project's tasks.yaml file
    tasks: list[TemplateConfig.Task] = []
    for task in get_all_tasks():
        tasks.append(
            TemplateConfig.Task(
                name=task.name,
                description=task.description,
                expected_output=task.expected_output,
                agent=task.agent,
            )
        )

    # Export all of the configured tools from the project
    tools_agents: dict[str, list[str]] = {}
    for agent_name in frameworks.get_agent_names():
        for tool_name in frameworks.get_agent_tool_names(agent_name):
            if not tool_name:
                continue
            if tool_name not in tools_agents:
                tools_agents[tool_name] = []
            tools_agents[tool_name].append(agent_name)

    tools: list[TemplateConfig.Tool] = []
    for tool_name, agent_names in tools_agents.items():
        tools.append(
            TemplateConfig.Tool(
                name=tool_name,
                agents=agent_names,
            )
        )

    template = TemplateConfig(
        template_version=3,
        name=metadata.project_name,
        description=metadata.project_description,
        framework=get_framework(),
        method="sequential",  # TODO this needs to be stored in the project somewhere
        manager_agent=None,  # TODO
        agents=agents,
        tasks=tasks,
        tools=tools,
        inputs=inputs.get_inputs(),
    )

    try:
        template.write_to_file(conf.PATH / output_filename)
        log.success(f"Template saved to: {conf.PATH / output_filename}")
    except Exception as e:
        raise Exception(f"Failed to write template to file: {e}")<|MERGE_RESOLUTION|>--- conflicted
+++ resolved
@@ -48,11 +48,7 @@
         raise Exception("Project name is required. Use `agentstack init <project_name>`")
 
     if slug_name and not is_snake_case(slug_name):
-<<<<<<< HEAD
-        raise Exception("Project name must be snake case")
-=======
         raise Exception("Project slug name must be snake_case")
->>>>>>> af7403df
 
     if template is not None and use_wizard:
         raise Exception("Template and wizard flags cannot be used together")
@@ -408,19 +404,8 @@
         f'{template_path}/{"{{cookiecutter.project_metadata.project_slug}}"}/.env',
     )
 
-<<<<<<< HEAD
-    if os.path.isdir(project_details['name']):
-        raise Exception(f"Directory {template_path} already exists. Project directory must not exist.")
-=======
-    # if os.path.isdir(project_details['name']):
-    #     print(
-    #         term_color(
-    #             f"Directory {template_path} already exists. Please check this and try again",
-    #             "red",
-    #         )
-    #     )
-    #     sys.exit(1)
->>>>>>> af7403df
+    if os.path.exists(project_details['name']):
+        raise Exception(f"Directory {project_details['name']} already exists. Project directory must not exist.")
 
     cookiecutter(str(template_path), no_input=True, extra_context=None)
 
@@ -434,29 +419,6 @@
     except:
         print("Failed to initialize git repository. Maybe you're already in one? Do this with: git init")
 
-<<<<<<< HEAD
-    # TODO: check if poetry is installed and if so, run poetry install in the new directory
-    # os.system("poetry install")
-    # os.system("cls" if os.name == "nt" else "clear")
-    # TODO: add `agentstack docs` command
-    log.info(
-        "\n"
-        "🚀 \033[92mAgentStack project generated successfully!\033[0m\n\n"
-        "  Next, run:\n"
-        f"    cd {project_metadata.project_slug}\n"
-        "    python -m venv .venv\n"
-        "    source .venv/bin/activate\n\n"
-        "  Make sure you have the latest version of poetry installed:\n"
-        "    pip install -U poetry\n\n"
-        "  You'll need to install the project's dependencies with:\n"
-        "    poetry install\n\n"
-        "  Finally, try running your agent with:\n"
-        "    agentstack run\n\n"
-        "  Run `agentstack quickstart` or `agentstack docs` for next steps.\n"
-    )
-
-=======
->>>>>>> af7403df
 
 def export_template(output_filename: str):
     """
