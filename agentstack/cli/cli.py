import json
import shutil
import time
from datetime import datetime
from typing import Optional

from art import text2art
import inquirer
import os
import importlib.resources
from cookiecutter.main import cookiecutter

from .agentstack_data import FrameworkData, ProjectMetadata, ProjectStructure, CookiecutterData
from agentstack.logger import log
from .. import generation
from ..utils import open_json_file, term_color, is_snake_case


<<<<<<< HEAD
def init_project_builder(slug_name: Optional[str] = None, use_wizard: bool = False):
    if use_wizard:
        welcome_message()
        project_details = ask_project_details(slug_name)
        welcome_message()
        framework = ask_framework()
        design = ask_design()
        tools = ask_tools()

    else:
        welcome_message()
=======
def init_project_builder(slug_name: Optional[str] = None, skip_wizard: bool = False):
    if slug_name and not is_snake_case(slug_name):
        print(term_color("Project name must be snake case", 'red'))
        return

    if skip_wizard:
>>>>>>> 77037757
        project_details = {
            "name": slug_name or "agentstack_project",
            "version": "0.0.1",
            "description": "New agentstack project",
            "author": "Name <Email>",
            "license": "MIT"
        }

        framework = "CrewAI"

        design = {
            'agents': [],
            'tasks': []
        }

        tools = []

    log.debug(
        f"project_details: {project_details}"
        f"framework: {framework}"
        f"design: {design}"
    )
    insert_template(project_details, framework, design)
    add_tools(tools, project_details['name'])


def welcome_message():
    os.system("cls" if os.name == "nt" else "clear")
    title = text2art("AgentStack", font="smisome1")
    tagline = "The easiest way to build a robust agent application!"
    border = "-" * len(tagline)

    # Print the welcome message with ASCII art
    print(title)
    print(border)
    print(tagline)
    print(border)


def ask_framework() -> str:
    framework = "CrewAI"
    # framework = inquirer.list_input(
    #     message="What agent framework do you want to use?",
    #     choices=["CrewAI", "Autogen", "LiteLLM", "Learn what these are (link)"],
    # )
    #
    # if framework == "Learn what these are (link)":
    #     webbrowser.open("https://youtu.be/xvFZjo5PgG0")
    #     framework = inquirer.list_input(
    #         message="What agent framework do you want to use?",
    #         choices=["CrewAI", "Autogen", "LiteLLM"],
    #     )
    #
    # while framework in ['Autogen', 'LiteLLM']:
    #     print(f"{framework} support coming soon!!")
    #     framework = inquirer.list_input(
    #         message="What agent framework do you want to use?",
    #         choices=["CrewAI", "Autogen", "LiteLLM"],
    #     )

    print("Congrats! Your project is ready to go! Quickly add features now or skip to do it later.\n\n")

    return framework


def ask_design() -> dict:
    # use_wizard = inquirer.confirm(
    #     message="Would you like to use the CLI wizard to set up agents and tasks?",
    # )

    use_wizard = False

    if not use_wizard:
        return {
            'agents': [],
            'tasks': []
        }

    os.system("cls" if os.name == "nt" else "clear")

    title = text2art("AgentWizard", font="shimrod")

    print(title)

    print("""
🪄 welcome to the agent builder wizard!! 🪄

First we need to create the agents that will work together to accomplish tasks:
    """)
    make_agent = True
    agents = []
    while make_agent:
        print('---')
        print(f"Agent #{len(agents)+1}")

        agent_incomplete = True
        agent = None
        while agent_incomplete:
            agent = inquirer.prompt([
                inquirer.Text("name", message="What's the name of this agent? (snake_case)"),
                inquirer.Text("role", message="What role does this agent have?"),
                inquirer.Text("goal", message="What is the goal of the agent?"),
                inquirer.Text("backstory", message="Give your agent a backstory"),
                # TODO: make a list - #2
                inquirer.Text('model', message="What LLM should this agent use? (any LiteLLM provider)", default="openai/gpt-4"),
                # inquirer.List("model", message="What LLM should this agent use? (any LiteLLM provider)", choices=[
                #     'mixtral_llm',
                #     'mixtral_llm',
                # ]),
            ])

            if not agent['name'] or agent['name'] == '':
                print(term_color("Error: Agent name is required - Try again", 'red'))
                agent_incomplete = True
            elif not is_snake_case(agent['name']):
                print(term_color("Error: Agent name must be snake case - Try again", 'red'))
            else:
                agent_incomplete = False

        make_agent = inquirer.confirm(message="Create another agent?")
        agents.append(agent)

    print('')
    for x in range(3):
        time.sleep(0.3)
        print('.')
    print('Boom! We made some agents (ﾉ>ω<)ﾉ :｡･:*:･ﾟ’★,｡･:*:･ﾟ’☆')
    time.sleep(0.5)
    print('')
    print('Now lets make some tasks for the agents to accomplish!')
    print('')

    make_task = True
    tasks = []
    while make_task:
        print('---')
        print(f"Task #{len(tasks) + 1}")

        task_incomplete = True
        task = None
        while task_incomplete:
            task = inquirer.prompt([
                inquirer.Text("name", message="What's the name of this task? (snake_case)"),
                inquirer.Text("description", message="Describe the task in more detail"),
                inquirer.Text("expected_output",
                              message="What do you expect the result to look like? (ex: A 5 bullet point summary of the email)"),
                inquirer.List("agent", message="Which agent should be assigned this task?",
                              choices=[a['name'] for a in agents], ),
            ])

            if not task['name'] or task['name'] == '':
                print(term_color("Error: Task name is required - Try again", 'red'))
            elif not is_snake_case(task['name']):
                print(term_color("Error: Task name must be snake case - Try again", 'red'))
            else:
                task_incomplete = False

        make_task = inquirer.confirm(message="Create another task?")
        tasks.append(task)

    print('')
    for x in range(3):
        time.sleep(0.3)
        print('.')
    print('Let there be tasks (ノ ˘_˘)ノ　ζ|||ζ　ζ|||ζ　ζ|||ζ')

    return {'tasks': tasks, 'agents': agents}


def ask_tools() -> list:
    # use_tools = inquirer.confirm(
    #     message="Do you want to add agent tools now? (you can do this later with `agentstack tools add <tool_name>`)",
    # )

    use_tools = False

    if not use_tools:
        return []

    tools_to_add = []

    adding_tools = True
    script_dir = os.path.dirname(os.path.abspath(__file__))
    tools_json_path = os.path.join(script_dir, '..', 'tools', 'tools.json')

    # Load the JSON data
    tools_data = open_json_file(tools_json_path)

    while adding_tools:

        tool_type = inquirer.list_input(
            message="What category tool do you want to add?",
            choices=list(tools_data.keys()) + ["~~ Stop adding tools ~~"]
        )

        tools_in_cat = [f"{t['name']} - {t['url']}" for t in tools_data[tool_type] if t not in tools_to_add]
        tool_selection = inquirer.list_input(
            message="Select your tool",
            choices=tools_in_cat
        )

        tools_to_add.append(tool_selection.split(' - ')[0])

        print("Adding tools:")
        for t in tools_to_add:
            print(f'  - {t}')
        print('')
        adding_tools = inquirer.confirm("Add another tool?")

    return tools_to_add


def ask_project_details(slug_name: Optional[str] = None) -> dict:
    name = inquirer.text(message="What's the name of your project (snake_case)", default=slug_name or '')

    if not is_snake_case(name):
        print(term_color("Project name must be snake case", 'red'))
        return ask_project_details(slug_name)

    questions = inquirer.prompt([
        inquirer.Text("version", message="What's the initial version", default="0.1.0"),
        inquirer.Text("description", message="Enter a description for your project"),
        inquirer.Text("author", message="Who's the author (your name)?"),
    ])

    questions['name'] = name

    return questions


def insert_template(project_details: dict, framework_name: str, design: dict):
    framework = FrameworkData(framework_name.lower())
    project_metadata = ProjectMetadata(project_name=project_details["name"],
                                       description=project_details["description"],
                                       author_name=project_details["author"],
                                       version="0.0.1",
                                       license="MIT",
                                       year=datetime.now().year)

    project_structure = ProjectStructure()
    project_structure.agents = design["agents"]
    project_structure.tasks = design["tasks"]

    cookiecutter_data = CookiecutterData(project_metadata=project_metadata,
                                         structure=project_structure,
                                         framework=framework_name.lower())

    with importlib.resources.path(f'agentstack.templates', str(framework.name)) as template_path:
        with open(f"{template_path}/cookiecutter.json", "w") as json_file:
            json.dump(cookiecutter_data.to_dict(), json_file)

        # copy .env.example to .env
        shutil.copy(
            f'{template_path}/{"{{cookiecutter.project_metadata.project_slug}}"}/.env.example',
            f'{template_path}/{"{{cookiecutter.project_metadata.project_slug}}"}/.env')

        if os.path.isdir(project_details['name']):
            print(term_color(f"Directory {template_path} already exists. Please check this and try again", "red"))
            return

        cookiecutter(str(template_path), no_input=True, extra_context=None)

    # TODO: inits a git repo in the directory the command was run in
    # TODO: not where the project is generated. Fix this
    # TODO: also check if git is installed or if there are any git repos above the current dir
    try:
        pass
        # subprocess.check_output(["git", "init"])
        # subprocess.check_output(["git", "add", "."])
    except:
        print("Failed to initialize git repository. Maybe you're already in one? Do this with: git init")

    # TODO: check if poetry is installed and if so, run poetry install in the new directory
    # os.system("poetry install")
    # os.system("cls" if os.name == "nt" else "clear")
    # TODO: add `agentstack docs` command
    print(
        "\n"
        "🚀 \033[92mAgentStack project generated successfully!\033[0m\n\n"
        "  Next, run:\n"
        f"    cd {project_metadata.project_slug}\n"
        "    poetry install\n"
        "    poetry run python src/main.py\n\n"
        "  Add agents and tasks with:\n"
        "    `agentstack generate agent/task <name>`\n\n"
        "  Run `agentstack quickstart` or `agentstack docs` for next steps.\n"
    )


def add_tools(tools: list, project_name: str):
    for tool in tools:
        generation.add_tool(tool, project_name)


def list_tools():
    with importlib.resources.path(f'agentstack.tools', 'tools.json') as tools_json_path:
        try:
            # Load the JSON data
            tools_data = open_json_file(tools_json_path)

            # Display the tools
            print("\n\nAvailable AgentStack Tools:")
            for category, tools in tools_data.items():
                print(f"\n{category.capitalize()}:")
                for tool in tools:
                    print(f"  - {tool['name']}: {tool['url']}")

            print("\n\n✨ Add a tool with: agentstack tools add <tool_name>")
            print("   https://docs.agentstack.sh/tools/core")

        except FileNotFoundError:
            print("Error: tools.json file not found at path:", tools_json_path)
        except json.JSONDecodeError:
            print("Error: tools.json contains invalid JSON.")
        except Exception as e:
            print(f"An unexpected error occurred: {e}")<|MERGE_RESOLUTION|>--- conflicted
+++ resolved
@@ -16,8 +16,11 @@
 from ..utils import open_json_file, term_color, is_snake_case
 
 
-<<<<<<< HEAD
 def init_project_builder(slug_name: Optional[str] = None, use_wizard: bool = False):
+    if slug_name and not is_snake_case(slug_name):
+        print(term_color("Project name must be snake case", 'red'))
+        return
+
     if use_wizard:
         welcome_message()
         project_details = ask_project_details(slug_name)
@@ -28,14 +31,6 @@
 
     else:
         welcome_message()
-=======
-def init_project_builder(slug_name: Optional[str] = None, skip_wizard: bool = False):
-    if slug_name and not is_snake_case(slug_name):
-        print(term_color("Project name must be snake case", 'red'))
-        return
-
-    if skip_wizard:
->>>>>>> 77037757
         project_details = {
             "name": slug_name or "agentstack_project",
             "version": "0.0.1",
@@ -44,7 +39,7 @@
             "license": "MIT"
         }
 
-        framework = "CrewAI"
+        framework = "CrewAI"  # TODO: if --no-wizard, require a framework flag
 
         design = {
             'agents': [],
@@ -102,11 +97,9 @@
 
 
 def ask_design() -> dict:
-    # use_wizard = inquirer.confirm(
-    #     message="Would you like to use the CLI wizard to set up agents and tasks?",
-    # )
-
-    use_wizard = False
+    use_wizard = inquirer.confirm(
+        message="Would you like to use the CLI wizard to set up agents and tasks?",
+    )
 
     if not use_wizard:
         return {
@@ -206,11 +199,9 @@
 
 
 def ask_tools() -> list:
-    # use_tools = inquirer.confirm(
-    #     message="Do you want to add agent tools now? (you can do this later with `agentstack tools add <tool_name>`)",
-    # )
-
-    use_tools = False
+    use_tools = inquirer.confirm(
+        message="Do you want to add agent tools now? (you can do this later with `agentstack tools add <tool_name>`)",
+    )
 
     if not use_tools:
         return []
