[build-system]
requires = ["setuptools", "wheel"]
build-backend = "setuptools.build_meta"

[project]
name = "agentstack"
version = "0.2.1"
description = "The fastest way to build robust AI agents"
authors = [
    { name="Braelyn Boynton", email="bboynton97@gmail.com" }
]
license = { text = "MIT" }
readme = "README.md"
requires-python = ">=3.10"

dependencies = [
    "agentops>=0.3.19",
    "typer>=0.12.5",
    "inquirer>=3.4.0",
    "art>=6.3",
    "toml>=0.10.2",
    "ruamel.yaml.base>=0.3.2",
    "cookiecutter==2.6.0",
    "psutil==5.9.8",
    "astor==0.8.1",
    "asttokens",
    "pydantic>=2.10",
    "packaging==23.2",
    "requests>=2.32",
    "appdirs>=1.4.4",
]

[project.optional-dependencies]
dev = [
    "mypy>=1.13.0",
    "pre-commit>=4.0.1",
    "ruff>=0.8.2",
]
test = [
<<<<<<< HEAD
    "tox>=4",
=======
    "tox",
>>>>>>> 255ad8df
]
crewai = [
    "crewai==0.83.0",
    "crewai-tools==0.14.0",
]


[tool.setuptools.package-data]
agentstack = ["templates/**/*"]


[project.scripts]
agentstack = "agentstack.main:main"

[tool.ruff]
exclude = [
    ".git",
    ".env",
    ".venv",
    "venv",
    "env",
    "__pycache__",
    "build",
    "dist",
    "*.egg-info",
    "agentstack/templates/",
    "examples",
    "__init__.py"
]
line-length = 110

[tool.ruff.format]
quote-style = "preserve"

[tool.mypy]
exclude = [
    "templates/.*" # cookiecutter paths are not compatible
]
allow_untyped_defs = true
disable_error_code = ["var-annotated", "import-untyped"]
ignore_missing_imports = true
<|MERGE_RESOLUTION|>--- conflicted
+++ resolved
@@ -37,11 +37,7 @@
     "ruff>=0.8.2",
 ]
 test = [
-<<<<<<< HEAD
-    "tox>=4",
-=======
     "tox",
->>>>>>> 255ad8df
 ]
 crewai = [
     "crewai==0.83.0",
