--- conflicted
+++ resolved
@@ -100,7 +100,6 @@
         tool_name: Name of the tool to create (must be snake_case)
         agents: list of agents to make the tool available to
     """
-<<<<<<< HEAD
     if not is_snake_case(tool_name):
         raise Exception("Invalid tool name: must be snake_case")
 
@@ -110,7 +109,4 @@
     if tool_path.exists():
         raise Exception(f"Tool '{tool_name}' already exists.")
 
-    tool_generation.create_tool(tool_name, tool_path, user_tools_dir, agents)
-=======
-    generation.create_tool(tool_name, agents=agents)
->>>>>>> 3737d053
+    generation.create_tool(tool_name, agents=agents)