from typing import Optional, Literal
import os, sys
from pathlib import Path
import pydantic
import requests
import json
from agentstack.exceptions import ValidationError
from agentstack.utils import get_package_path


class TemplateConfig_v1(pydantic.BaseModel):
    name: str
    description: str
    template_version: Literal[1]
    framework: str
    method: str
    agents: list[dict]
    tasks: list[dict]
    tools: list[dict]
    inputs: list[str]

    def to_v2(self) -> 'TemplateConfig':
        return TemplateConfig(
            name=self.name,
            description=self.description,
            template_version=2,
            framework=self.framework,
            method=self.method,
            agents=[TemplateConfig.Agent(**agent) for agent in self.agents],
            tasks=[TemplateConfig.Task(**task) for task in self.tasks],
            tools=[TemplateConfig.Tool(**tool) for tool in self.tools],
            inputs={key: "" for key in self.inputs},
        )


class TemplateConfig(pydantic.BaseModel):
    """
    Interface for interacting with template configuration files.

    Templates are read-only.

    Template Schema
    -------------
    name: str
        The name of the project.
    description: str
        A description of the template.
    template_version: int
        The version of the template.
    framework: str
        The framework the template is for.
    method: str
        The method used by the project. ie. "sequential"
    agents: list[TemplateConfig.Agent]
        A list of agents used by the project.
    tasks: list[TemplateConfig.Task]
        A list of tasks used by the project.
    tools: list[TemplateConfig.Tool]
        A list of tools used by the project.
    inputs: list[str]
        A list of inputs used by the project.
    """

    class Agent(pydantic.BaseModel):
        name: str
        role: str
        goal: str
        backstory: str
        model: str

    class Task(pydantic.BaseModel):
        name: str
        description: str
        expected_output: str
        agent: str

    class Tool(pydantic.BaseModel):
        name: str
        agents: list[str]

    name: str
    description: str
    template_version: Literal[2]
    framework: str
    method: str
    agents: list[Agent]
    tasks: list[Task]
    tools: list[Tool]
    inputs: dict[str, str]

    def write_to_file(self, filename: Path):
        if not filename.suffix == '.json':
            filename = filename.with_suffix('.json')

        with open(filename, 'w') as f:
            model_dump = self.model_dump()
            f.write(json.dumps(model_dump, indent=4))

    @classmethod
    def from_template_name(cls, name: str) -> 'TemplateConfig':
        if name.startswith('https://'):
            return cls.from_url(name)
        if name.endswith('.json'):
            path = os.getcwd() / Path(name)
            if not path.exists():
                print(term_color(f'Template file does not exist: {path}', 'red'))
                sys.exit(1)
            return cls.from_json(path)
        path = get_package_path() / f'templates/proj_templates/{name}.json'
<<<<<<< HEAD
        if not os.path.exists(path):
            print(term_color(f'No known built-in template: {name}', 'red'))
            template_names = get_all_template_names()
            if not template_names:
                print(term_color(f'No built-in templates found at {path}', 'red'))
            else:
                print(term_color('Available built-in templates:', 'green'))
                for template in template_names:
                    print(term_color(f'    {template}', 'green'))
            raise ValidationError(f"Template {name} not found.")
        return cls.from_json(path)
=======
        if not name in get_all_template_names():
            raise ValidationError(f"Template {name} not bundled with agentstack.")
        return cls.from_file(path)
>>>>>>> aa391b1a

    @classmethod
    def from_file(cls, path: Path) -> 'TemplateConfig':
        if not os.path.exists(path):
            raise ValidationError(f"Template {path} not found.")
        with open(path, 'r') as f:
            return cls.from_json(json.load(f))

    @classmethod
    def from_url(cls, url: str) -> 'TemplateConfig':
        if not url.startswith("https://"):
            raise ValidationError(f"Invalid URL: {url}")
        response = requests.get(url)
        if response.status_code != 200:
            raise ValidationError(f"Failed to fetch template from {url}")
        return cls.from_json(response.json())

    @classmethod
    def from_json(cls, data: dict) -> 'TemplateConfig':
        try:
            match data.get('template_version'):
                case 1:
                    return TemplateConfig_v1(**data).to_v2()
                case 2:
                    return cls(**data)  # current version
                case _:
                    raise ValidationError(f"Unsupported template version: {data.get('template_version')}")
        except pydantic.ValidationError as e:
            err_msg = "Error validating template config JSON:\n"
            for error in e.errors():
                err_msg += f"{' '.join([str(loc) for loc in error['loc']])}: {error['msg']}\n"
            raise ValidationError(err_msg)
        except json.JSONDecodeError as e:
            raise ValidationError(f"Error decoding template JSON.\n{e}")


def get_all_template_paths() -> list[Path]:
    paths = []
    templates_dir = get_package_path() / 'templates/proj_templates'
    for file in templates_dir.iterdir():
        if file.suffix == '.json':
            paths.append(file)
    return paths


def get_all_template_names() -> list[str]:
    return [path.stem for path in get_all_template_paths()]


def get_all_templates() -> list[TemplateConfig]:
    return [TemplateConfig.from_file(path) for path in get_all_template_paths()]<|MERGE_RESOLUTION|>--- conflicted
+++ resolved
@@ -5,7 +5,7 @@
 import requests
 import json
 from agentstack.exceptions import ValidationError
-from agentstack.utils import get_package_path
+from agentstack.utils import get_package_path, term_color, open_json_file
 
 
 class TemplateConfig_v1(pydantic.BaseModel):
@@ -98,32 +98,20 @@
 
     @classmethod
     def from_template_name(cls, name: str) -> 'TemplateConfig':
+        # if url
         if name.startswith('https://'):
             return cls.from_url(name)
+
+        # if .json file
         if name.endswith('.json'):
             path = os.getcwd() / Path(name)
-            if not path.exists():
-                print(term_color(f'Template file does not exist: {path}', 'red'))
-                sys.exit(1)
-            return cls.from_json(path)
+            return cls.from_file(path)
+
+        # if named template
         path = get_package_path() / f'templates/proj_templates/{name}.json'
-<<<<<<< HEAD
-        if not os.path.exists(path):
-            print(term_color(f'No known built-in template: {name}', 'red'))
-            template_names = get_all_template_names()
-            if not template_names:
-                print(term_color(f'No built-in templates found at {path}', 'red'))
-            else:
-                print(term_color('Available built-in templates:', 'green'))
-                for template in template_names:
-                    print(term_color(f'    {template}', 'green'))
-            raise ValidationError(f"Template {name} not found.")
-        return cls.from_json(path)
-=======
         if not name in get_all_template_names():
             raise ValidationError(f"Template {name} not bundled with agentstack.")
         return cls.from_file(path)
->>>>>>> aa391b1a
 
     @classmethod
     def from_file(cls, path: Path) -> 'TemplateConfig':
