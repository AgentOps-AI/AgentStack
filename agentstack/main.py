--- conflicted
+++ resolved
@@ -71,10 +71,7 @@
     tools_add_parser = tools_subparsers.add_parser('add', aliases=['a'], help='Add a new tool')
     tools_add_parser.add_argument('name', help='Name of the tool to add')
     tools_add_parser.add_argument('--agents', '-a', help='Name of agents to add this tool to, comma separated')
-<<<<<<< HEAD
-=======
     tools_add_parser.add_argument('--agent', help='Name of agent to add this tool to')
->>>>>>> 7c1ecfa4
 
     # 'remove' command under 'tools'
     tools_remove_parser = tools_subparsers.add_parser('remove', aliases=['r'], help='Remove a tool')
@@ -97,17 +94,9 @@
         webbrowser.open('https://docs.agentstack.sh/quickstart')
     elif args.command in ['templates']:
         webbrowser.open('https://docs.agentstack.sh/quickstart')
-<<<<<<< HEAD
-    if args.command in ['templates']:
-        webbrowser.open('https://docs.agentstack.sh/quickstart')
-    if args.command in ['init', 'i']:
-        init_project_builder(args.slug_name, args.template, args.wizard)
-    if args.command in ['run', 'r']:
-=======
     elif args.command in ['init', 'i']:
         init_project_builder(args.slug_name, args.template, args.wizard)
     elif args.command in ['run', 'r']:
->>>>>>> 7c1ecfa4
         framework = get_framework()
         if framework == "crewai":
             os.system('python src/main.py')
@@ -124,12 +113,8 @@
         if args.tools_command in ['list', 'l']:
             list_tools()
         elif args.tools_command in ['add', 'a']:
-<<<<<<< HEAD
-            agents = args.agents.split(',') if args.agents else None
-=======
             agents = [args.agent] if args.agent else None
             agents = args.agents.split(',') if args.agents else agents
->>>>>>> 7c1ecfa4
             generation.add_tool(args.name, agents=agents)
         elif args.tools_command in ['remove', 'r']:
             generation.remove_tool(args.name)
