--- conflicted
+++ resolved
@@ -9,17 +9,12 @@
 
 from agentstack.conf import ConfigFile, set_path
 from agentstack import frameworks
-<<<<<<< HEAD
 from agentstack._tools import get_all_tools, ToolConfig, USER_TOOL_CONFIG_FILENAME
-from agentstack.generation.tool_generation import add_tool, remove_tool
-=======
-from agentstack._tools import get_all_tools, ToolConfig
 from agentstack.generation.tool_generation import (
     add_tool,
     create_tool,
     remove_tool,
 )
->>>>>>> a996ba3c
 
 
 BASE_PATH = Path(__file__).parent
@@ -32,17 +27,10 @@
         self.project_dir = BASE_PATH / 'tmp' / self.framework / 'tool_generation'
         self.tools_dir = self.project_dir / 'src' / 'tools'
 
-<<<<<<< HEAD
-        os.makedirs(self.project_dir)
-        os.makedirs(self.project_dir / 'src')
-        os.makedirs(self.project_dir / 'src' / 'config')
-        os.makedirs(self.project_dir / 'src' / 'tools')
-=======
         os.makedirs(self.project_dir, exist_ok=True)
         os.makedirs(self.project_dir / 'src', exist_ok=True)
         os.makedirs(self.project_dir / 'src' / 'tools', exist_ok=True)
         os.makedirs(self.tools_dir, exist_ok=True)
->>>>>>> a996ba3c
         (self.project_dir / 'src' / '__init__.py').touch()
 
         # set the framework in agentstack.json
