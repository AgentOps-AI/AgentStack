--- conflicted
+++ resolved
@@ -4,17 +4,12 @@
 from parameterized import parameterized
 from pathlib import Path
 import shutil
-<<<<<<< HEAD
 from agentstack._tools import get_all_tool_names
-=======
-from agentstack.tools import get_all_tool_names
 from cli_test_utils import run_cli
 from agentstack.utils import validator_not_empty
 from agentstack.cli.cli import get_validated_input
 from unittest.mock import patch
 from inquirer.errors import ValidationError
-from agentstack.utils import validator_not_empty
->>>>>>> af7403df
 
 
 BASE_PATH = Path(__file__).parent
@@ -36,11 +31,7 @@
         result = run_cli('init', f"{tool_name}_project")
         self.assertEqual(result.returncode, 0)
         os.chdir(self.project_dir / f"{tool_name}_project")
-<<<<<<< HEAD
-        result = self._run_cli('generate', 'agent', 'test_agent', '--llm', 'openai/gpt-4o')
-=======
         result = run_cli('generate', 'agent', 'test_agent', '--llm', 'opeenai/gpt-4o')
->>>>>>> af7403df
         self.assertEqual(result.returncode, 0)
         result = run_cli('generate', 'task', 'test_task')
         self.assertEqual(result.returncode, 0)
