--- conflicted
+++ resolved
@@ -170,22 +170,7 @@
         elif args.command in ["templates"]:
             webbrowser.open("https://docs.agentstack.sh/quickstart")
         elif args.command in ["init", "i"]:
-<<<<<<< HEAD
-            init_project_builder(args.slug_name, args.template, args.wizard)
-        elif args.command in ["run", "r"]:
-            run_project(command=args.function, cli_args=extra_args)
-        elif args.command in ['generate', 'g']:
-            if args.generate_command in ['agent', 'a']:
-                if not args.llm:
-                    configure_default_model()
-                generation.add_agent(args.name, args.role, args.goal, args.backstory, args.llm)
-            elif args.generate_command in ['task', 't']:
-                generation.add_task(args.name, args.description, args.expected_output, args.agent)
-            else:
-                generate_parser.print_help()
-=======
             init_project(args.slug_name, args.template, args.wizard)
->>>>>>> af7403df
         elif args.command in ["tools", "t"]:
             if args.tools_command in ["list", "l"]:
                 list_tools()
@@ -207,7 +192,7 @@
         # inside project dir commands only
         elif args.command in ["run", "r"]:
             conf.assert_project()
-            run_project(command=args.function, debug=args.debug, cli_args=extra_args)
+            run_project(command=args.function, cli_args=extra_args)
         elif args.command in ['generate', 'g']:
             conf.assert_project()
             if args.generate_command in ['agent', 'a']:
@@ -226,10 +211,6 @@
 
     except Exception as e:
         update_telemetry(telemetry_id, result=1, message=str(e))
-<<<<<<< HEAD
-=======
-        print(term_color("An error occurred while running your AgentStack command:", "red"))
->>>>>>> af7403df
         raise e
 
     update_telemetry(telemetry_id, result=0)
