import os, sys
from typing import Optional
from pathlib import Path
import inquirer
from textwrap import shorten

from agentstack import conf, log
from agentstack.exceptions import EnvironmentError
from agentstack.utils import is_snake_case
from agentstack import packaging
from agentstack import frameworks
from agentstack import generation
from agentstack.proj_templates import get_all_templates, TemplateConfig

from agentstack.cli import welcome_message
from agentstack.cli.templates import insert_template


def require_uv():
    try:
        uv_bin = packaging.get_uv_bin()
        assert os.path.exists(uv_bin)
    except (AssertionError, ImportError):
        message = (
            "Error: uv is not installed.\n"
            "Full installation instructions at: "
            "https://docs.astral.sh/uv/getting-started/installation\n"
        )
        match sys.platform:
            case 'linux' | 'darwin':
                message += "Hint: run `curl -LsSf https://astral.sh/uv/install.sh | sh`\n"
            case _:
                pass
        raise EnvironmentError(message)


def select_template(slug_name: str, framework: Optional[str] = None) -> TemplateConfig:
    """Let the user select a template from the ones available."""
    templates: list[TemplateConfig] = get_all_templates()

    EMPTY = 'empty'
    choices = [
        (EMPTY, "🆕 Empty Project"),
    ]
    for template in templates:
        choices.append((template.name, shorten(f"⚡️ {template.name} - {template.description}", 80)))

    choice = inquirer.list_input(
        message="Do you want to start with a template?",
        choices=[c[1] for c in choices],
    )
    template_name = next(c[0] for c in choices if c[1] == choice)

    if template_name == EMPTY:
        return TemplateConfig(
            name=slug_name,
            description="",
            framework=framework or frameworks.DEFAULT_FRAMEWORK,
        )

    return TemplateConfig.from_template_name(template_name)


def init_project(
    slug_name: Optional[str] = None,
    template: Optional[str] = None,
    framework: Optional[str] = None,
    template_data: Optional[TemplateConfig] = None,
):
    """
    Initialize a new project in the current directory.

    - create a new virtual environment
    - copy project skeleton
    - install dependencies
    - insert Tasks, Agents and Tools
    """
    # TODO prevent the user from passing the --path argument to init
    if template and use_wizard:
        raise Exception("Template and wizard flags cannot be used together")
    
    require_uv()
    welcome_message()

    if not slug_name:
        log.info(
            "Provide a project name. This will be used to create a new directory in the "
            "current path and will be used as the project name. 🐍 Must be snake_case."
        )
        slug_name = inquirer.text(
            message="Project name (snake_case)",
        )

    if not slug_name:
        raise Exception("Project name cannot be empty")
    if not is_snake_case(slug_name):
        raise Exception("Project name must be snake_case")

    conf.set_path(conf.PATH / slug_name)
    if os.path.exists(conf.PATH):  # cookiecutter requires the directory to not exist
        raise Exception(f"Directory already exists: {conf.PATH}")

<<<<<<< HEAD
    if not template_data:
        if template:
            log.debug(f"Initializing new project with template: {template}")
            template_data = TemplateConfig.from_user_input(template)
        else:
            log.debug(f"Initializing new project with default template: {DEFAULT_TEMPLATE_NAME}")
            template_data = TemplateConfig.from_template_name(DEFAULT_TEMPLATE_NAME)

    assert template_data  # appease type checker
=======
    if use_wizard:
        log.debug("Initializing new project with wizard.")
        template_data = run_wizard(slug_name)
    elif template:
        log.debug(f"Initializing new project with template: {template}")
        template_data = TemplateConfig.from_user_input(template)
    else:
        log.debug("Initializing new project with template selection.")
        template_data = select_template(slug_name, framework)
>>>>>>> bd2d01a0

    log.notify("🦾 Creating a new AgentStack project...")
    log.info(f"Using project directory: {conf.PATH.absolute()}")

    if framework is None:
        framework = template_data.framework
    if not framework in frameworks.SUPPORTED_FRAMEWORKS:
        raise Exception(f"Framework '{framework}' is not supported.")
    log.info(f"Using framework: {framework}")

    # copy the project skeleton, create a virtual environment, and install dependencies
    # project template is populated before the venv is created so we have a working directory
    insert_template(name=slug_name, template=template_data, framework=framework)
    log.info("Creating virtual environment...")
    packaging.create_venv()
    log.info("Installing dependencies...")
    packaging.install_project()

    # now we can interact with the project and add Agents, Tasks, and Tools
    # we allow dependencies to be installed along with these, so the project must
    # be fully initialized first.
    for task in template_data.tasks:
        generation.add_task(**task.model_dump())

    for agent in template_data.agents:
        generation.add_agent(**agent.model_dump())

    for tool in template_data.tools:
        generation.add_tool(**tool.model_dump())

    log.success("🚀 AgentStack project generated successfully!\n")
    log.info(
        "  To get started, activate the virtual environment with:\n"
        f"    💫 cd {conf.PATH}\n"
        "    🌟 source .venv/bin/activate\n\n"
        "  Run your new agent with:\n"
        "    ✨ agentstack run\n\n"
        "  Or, run `agentstack quickstart` or `agentstack docs` for more next steps.\n"
    )<|MERGE_RESOLUTION|>--- conflicted
+++ resolved
@@ -76,9 +76,6 @@
     - insert Tasks, Agents and Tools
     """
     # TODO prevent the user from passing the --path argument to init
-    if template and use_wizard:
-        raise Exception("Template and wizard flags cannot be used together")
-    
     require_uv()
     welcome_message()
 
@@ -100,27 +97,12 @@
     if os.path.exists(conf.PATH):  # cookiecutter requires the directory to not exist
         raise Exception(f"Directory already exists: {conf.PATH}")
 
-<<<<<<< HEAD
-    if not template_data:
-        if template:
-            log.debug(f"Initializing new project with template: {template}")
-            template_data = TemplateConfig.from_user_input(template)
-        else:
-            log.debug(f"Initializing new project with default template: {DEFAULT_TEMPLATE_NAME}")
-            template_data = TemplateConfig.from_template_name(DEFAULT_TEMPLATE_NAME)
-
-    assert template_data  # appease type checker
-=======
-    if use_wizard:
-        log.debug("Initializing new project with wizard.")
-        template_data = run_wizard(slug_name)
-    elif template:
+    if not template_data and template:
         log.debug(f"Initializing new project with template: {template}")
         template_data = TemplateConfig.from_user_input(template)
-    else:
+    elif not template_data:
         log.debug("Initializing new project with template selection.")
         template_data = select_template(slug_name, framework)
->>>>>>> bd2d01a0
 
     log.notify("🦾 Creating a new AgentStack project...")
     log.info(f"Using project directory: {conf.PATH.absolute()}")
