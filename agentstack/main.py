import asyncio
import sys
import argparse
import webbrowser

from agentstack import conf, log
from agentstack import auth
from agentstack.cli import (
    init_project,
    list_tools,
    add_tool,
    remove_tool,
    add_agent,
    add_task,
    run_project,
    export_template,
    # serve_project
)
from agentstack.cli.cli import serve_project
from agentstack.telemetry import track_cli_command, update_telemetry
from agentstack.utils import get_version, term_color
from agentstack import generation
from agentstack import repo
from agentstack.update import check_for_updates
from agentstack.deploy import deploy


def _main():
    global_parser = argparse.ArgumentParser(add_help=False)
    global_parser.add_argument(
        "--path",
        "-p",
        help="Path to the project directory, defaults to current working directory",
        dest="project_path",
    )
    global_parser.add_argument(
        "--debug",
        help="Print more information when an error occurs",
        dest="debug",
        action="store_true",
    )
    global_parser.add_argument(
        "--no-git", 
        help="Disable automatic git commits of changes to your project.",
        dest="no_git",
        action="store_true",
    )

    parser = argparse.ArgumentParser(
        parents=[global_parser], description="AgentStack CLI - The easiest way to build an agent application"
    )

    parser.add_argument("-v", "--version", action="store_true", help="Show the version")

    # Create top-level subparsers
    subparsers = parser.add_subparsers(dest="command", help="Available commands")

    # 'docs' command
    subparsers.add_parser("docs", help="Open Agentstack docs")

    # 'quickstart' command
    subparsers.add_parser("quickstart", help="Open the quickstart guide")

    # 'templates' command
    subparsers.add_parser("templates", help="View Agentstack templates")

    # 'login' command
    subparsers.add_parser("login", help="Authenticate with Agentstack.sh")

    # 'init' command
    init_parser = subparsers.add_parser(
        "init", aliases=["i"], help="Initialize a directory for the project", parents=[global_parser]
    )
    init_parser.add_argument("slug_name", nargs="?", help="The directory name to place the project in")
    init_parser.add_argument("--wizard", "-w", action="store_true", help="Use the setup wizard")
    init_parser.add_argument("--template", "-t", help="Agent template to use")
    init_parser.add_argument("--framework", "-f", help="Framework to use")

    # 'run' command
    run_parser = subparsers.add_parser(
        "run",
        aliases=["r"],
        help="Run your agent",
        parents=[global_parser],
        formatter_class=argparse.RawDescriptionHelpFormatter,
        epilog='''
  --input-<key>=VALUE   Specify inputs to be passed to the run. 
                        These will override the inputs in the project's inputs.yaml file.
                        Examples: --input-topic=Sports --input-content-type=News
    ''',
    )
    run_parser.add_argument(
        "--function",
        "-f",
        help="Function to call in main.py, defaults to 'run'",
        default="run",
        dest="function",
    )

    # 'generate' command
    generate_parser = subparsers.add_parser(
        "generate", aliases=["g"], help="Generate agents or tasks", parents=[global_parser]
    )

    # Subparsers under 'generate'
    generate_subparsers = generate_parser.add_subparsers(
        dest="generate_command", help="Generate agents or tasks"
    )

    # 'agent' command under 'generate'
    agent_parser = generate_subparsers.add_parser(
        "agent", aliases=["a"], help="Generate an agent", parents=[global_parser]
    )
    agent_parser.add_argument("name", help="Name of the agent")
    agent_parser.add_argument("--role", "-r", help="Role of the agent")
    agent_parser.add_argument("--goal", "-g", help="Goal of the agent")
    agent_parser.add_argument("--backstory", "-b", help="Backstory of the agent")
    agent_parser.add_argument("--llm", "-l", help="Language model to use")
    agent_parser.add_argument("--position", help="Position to add the agent in the stack.")

    # 'task' command under 'generate'
    task_parser = generate_subparsers.add_parser(
        "task", aliases=["t"], help="Generate a task", parents=[global_parser]
    )
    task_parser.add_argument("name", help="Name of the task")
    task_parser.add_argument("--description", "-d", help="Description of the task")
    task_parser.add_argument("--expected_output", "-e", help="Expected output of the task")
    task_parser.add_argument("--agent", "-a", help="Agent associated with the task")
    task_parser.add_argument("--position", help="Position to add the task in the stack.")

    # 'tools' command
    tools_parser = subparsers.add_parser("tools", aliases=["t"], help="Manage tools")

    # Subparsers under 'tools'
    tools_subparsers = tools_parser.add_subparsers(dest="tools_command", help="Tools commands")

    # 'list' command under 'tools'
    _ = tools_subparsers.add_parser("list", aliases=["l"], help="List tools")

    # 'add' command under 'tools'
    tools_add_parser = tools_subparsers.add_parser(
        "add", aliases=["a"], help="Add a new tool", parents=[global_parser]
    )
    tools_add_parser.add_argument("name", help="Name of the tool to add", nargs="?")
    tools_add_parser.add_argument(
        "--agents", "-a", help="Name of agents to add this tool to, comma separated"
    )
    tools_add_parser.add_argument("--agent", help="Name of agent to add this tool to")

    # 'remove' command under 'tools'
    tools_remove_parser = tools_subparsers.add_parser(
        "remove", aliases=["r"], help="Remove a tool", parents=[global_parser]
    )
    tools_remove_parser.add_argument("name", help="Name of the tool to remove")

    # 'export'
    export_parser = subparsers.add_parser(
        'export', aliases=['e'], help='Export your agent as a template', parents=[global_parser]
    )
    export_parser.add_argument('filename', help='The name of the file to export to')

    # 'update'
    update = subparsers.add_parser('update', aliases=['u'], help='Check for updates', parents=[global_parser])

    # 'deploy'
    deploy_ = subparsers.add_parser('deploy', aliases=['d'], help='Deploy your agent to AgentStack.sh', parents=[global_parser])

    # 'serve' command
    serve_parser = subparsers.add_parser('serve', aliases=['s'], help='Serve your agent')

    # Parse known args and store unknown args in extras; some commands use them later on
    args, extra_args = parser.parse_known_args()

    # Set the project path from --path if it is provided in the global_parser
    conf.set_path(args.project_path)
    # Set the debug flag
    conf.set_debug(args.debug)

    # --no-git flag disables automatic git commits
    if args.no_git:
        repo.dont_track_changes()

    # Handle version
    if args.version:
        log.info(f"AgentStack CLI version: {get_version()}")
        return

    telemetry_id = track_cli_command(args.command, " ".join(sys.argv[1:]))
    check_for_updates(update_requested=args.command in ('update', 'u'))

    # Handle commands
    try:
        # outside of project
        if args.command in ["docs"]:
            webbrowser.open("https://docs.agentstack.sh/")
        elif args.command in ["quickstart"]:
            webbrowser.open("https://docs.agentstack.sh/quickstart")
        elif args.command in ["templates"]:
            webbrowser.open("https://docs.agentstack.sh/quickstart")
        elif args.command in ["init", "i"]:
            init_project(args.slug_name, args.template, args.framework, args.wizard)
        elif args.command in ["tools", "t"]:
            if args.tools_command in ["list", "l"]:
                list_tools()
            elif args.tools_command in ["add", "a"]:
                agents = [args.agent] if args.agent else None
                agents = args.agents.split(",") if args.agents else agents
                add_tool(args.name, agents)
            elif args.tools_command in ["remove", "r"]:
                remove_tool(args.name)
            else:
                tools_parser.print_help()
        elif args.command in ['login']:
            auth.login()
        elif args.command in ['update', 'u']:
            pass  # Update check already done

        # inside project dir commands only
        elif args.command in ["run", "r"]:
<<<<<<< HEAD
            conf.assert_project()
            run_project(command=args.function, debug=args.debug, cli_args=extra_args)
        elif args.command in ['deploy', 'd']:
            conf.assert_project()
            asyncio.run(deploy())
        elif args.command in ['serve', 's']:
            conf.assert_project()
            serve_project()
=======
            run_project(command=args.function, cli_args=extra_args)
>>>>>>> c9ed3a6c
        elif args.command in ['generate', 'g']:
            if args.generate_command in ['agent', 'a']:
                add_agent(
                    name=args.name,
                    role=args.role,
                    goal=args.goal,
                    backstory=args.backstory,
                    llm=args.llm,
                    position=args.position,
                )
            elif args.generate_command in ['task', 't']:
                add_task(
                    name=args.name,
                    description=args.description,
                    expected_output=args.expected_output,
                    agent=args.agent,
                    position=args.position,
                )
            else:
                generate_parser.print_help()
        elif args.command in ['export', 'e']:
            export_template(args.filename)
        else:
            parser.print_help()

    except Exception as e:
        update_telemetry(telemetry_id, result=1, message=str(e))
        raise e

    update_telemetry(telemetry_id, result=0)


def main() -> int:
    """
    Main entry point for the AgentStack CLI.
    """
    # display logging messages in the console
    log.set_stdout(sys.stdout)
    log.set_stderr(sys.stderr)

    try:
        _main()
        return 0
    except Exception as e:
        log.error(f"An error occurred: \n{e}")
        if not conf.DEBUG:
            log.info("Run again with --debug for more information.")
        log.debug("Full traceback:", exc_info=e)
        return 1
    except KeyboardInterrupt:
        # Handle Ctrl+C (KeyboardInterrupt)
        print("\nTerminating AgentStack CLI")
        return 1


if __name__ == "__main__":
    # Note that since we primarily interact with the CLI through a bin, all logic
    # needs to reside within the main() function.
    # Module syntax is typically only used by tests.
    # see `project.scripts.agentstack` in pyproject.toml for the bin config.
    sys.exit(main())<|MERGE_RESOLUTION|>--- conflicted
+++ resolved
@@ -9,7 +9,6 @@
     init_project,
     list_tools,
     add_tool,
-    remove_tool,
     add_agent,
     add_task,
     run_project,
@@ -40,7 +39,7 @@
         action="store_true",
     )
     global_parser.add_argument(
-        "--no-git", 
+        "--no-git",
         help="Disable automatic git commits of changes to your project.",
         dest="no_git",
         action="store_true",
@@ -217,18 +216,13 @@
 
         # inside project dir commands only
         elif args.command in ["run", "r"]:
-<<<<<<< HEAD
-            conf.assert_project()
-            run_project(command=args.function, debug=args.debug, cli_args=extra_args)
+            run_project(command=args.function, cli_args=extra_args)
         elif args.command in ['deploy', 'd']:
             conf.assert_project()
             asyncio.run(deploy())
         elif args.command in ['serve', 's']:
             conf.assert_project()
             serve_project()
-=======
-            run_project(command=args.function, cli_args=extra_args)
->>>>>>> c9ed3a6c
         elif args.command in ['generate', 'g']:
             if args.generate_command in ['agent', 'a']:
                 add_agent(
