from typing import Optional, Union, Protocol, Callable
from types import ModuleType
from abc import ABCMeta, abstractmethod
from importlib import import_module
from dataclasses import dataclass
from pathlib import Path
import ast
from agentstack import conf
from agentstack.exceptions import ValidationError
from agentstack.generation import InsertionPoint
from agentstack.utils import get_framework
from agentstack import packaging
from agentstack.generation import asttools
from agentstack.agents import AgentConfig, get_all_agent_names
from agentstack.tasks import TaskConfig, get_all_task_names
from agentstack._tools import ToolConfig
from agentstack import graph


CREWAI = 'crewai'
LANGGRAPH = 'langgraph'
OPENAI_SWARM = 'openai_swarm'
LLAMAINDEX = 'llamaindex'
SUPPORTED_FRAMEWORKS = [
    CREWAI,
    LANGGRAPH,
    OPENAI_SWARM,
    LLAMAINDEX,
]
DEFAULT_FRAMEWORK = CREWAI


@dataclass
class Provider:
    """
    An LLM provider definition.

    Used to install required dependencies and provide attributes for an
    import statement.
    """

    class_name: str  # The class we use to import and run the provider
    module_name: str  # The module we import from
    dependencies: list[str]  # Any dependencies needed for use

    def install_dependencies(self):
        """Install the dependencies for the provider."""
        for dependency in self.dependencies:
            packaging.install(dependency)


class FrameworkModule(Protocol):
    """
    Protocol spec for a framework implementation module.
    """

    ENTRYPOINT: Path
    """
    Relative path to the entrypoint file for the framework in the user's project.
    ie. `src/crewai.py`
    """

    def get_entrypoint(self) -> 'BaseEntrypointFile':
        """
        Get the entrypoint file for the framework.
        """
        ...

    def validate_project(self) -> None:
        """
        Validate that a user's project is ready to run.
        Raises a `ValidationError` if the project is not valid.
        """
        ...

<<<<<<< HEAD
    def create_tool(self, tool_name: str) -> None:
        """
        Create a new custom tool in the user's project.
        Args:
            tool_name: Name of the tool to create (must be snake_case)
        """
        ...

    def parse_llm(self, llm: str) -> tuple[str, str]:
=======
    def add_agent(self, agent: 'AgentConfig', position: Optional[InsertionPoint] = None) -> None:
>>>>>>> 343712a0
        """
        Add an agent to the user's project.
        """
        ...

    def add_task(self, task: 'TaskConfig', position: Optional[InsertionPoint] = None) -> None:
        """
        Add a task to the user's project.
        """
        ...

    def add_tool(self, tool: ToolConfig, agent_name: str) -> None:
        """
        Add a tool to an agent in the user's project.
        """
        ...

    def remove_tool(self, tool: ToolConfig, agent_name: str) -> None:
        """
        Remove a tool from an agent in user's project.
        """
        ...

    def wrap_tool(self, tool_func: Callable) -> Callable:
        """
        Wrap a tool function with framework-specific functionality.
        """
        ...

    def get_graph(self) -> list[graph.Edge]:
        """
        Get the graph of the user's project.
        """
        ...


class BaseEntrypointFile(asttools.File, metaclass=ABCMeta):
    """
    This handles interactions with a Framework's entrypoint file that are common
    to all frameworks.

    In most cases, we have a base class which contains a `run` method, and
    methods decorated with `@agentstack.task` and `@agentstack.agent`.

    We match the base class with a regex pattern defined as `base_class_pattern`,
    and the `run` method with a method named `run` which accepts `inputs` as a
    keyword argument.

    Usually, it looks something like this:
    ```
    class UserStack:
        @agentstack.task
        def task_name(self):
            ...

        @agentstack.agent
        def agent_name(self):
            ...

        def run(self, inputs: list):
            ...
    ```
    """

    base_class_pattern: str = r'\w+Stack$'
    agent_decorator_name: str = 'agent'
    task_decorator_name: str = 'task'

    def get_import(self, module_name: str, attributes: str) -> Optional[ast.ImportFrom]:
        """
        Return an import statement for a module and class if it exists in the file.
        """
        for node in asttools.get_all_imports(self.tree):
            names_str = ', '.join(alias.name for alias in node.names)
            if node.module == module_name and names_str == attributes:
                return node
        return None

    def add_import(self, module_name: str, attributes: str):
        """
        Add an import statement to the file.
        """
        # add the import after existing imports, or at the beginning of the file
        all_imports = asttools.get_all_imports(self.tree)
        _, end = self.get_node_range(all_imports[-1]) if all_imports else (0, 0)

        code = f"from {module_name} import {attributes}\n"
        if not self.source[:end].endswith('\n'):
            code = '\n' + code

        self.edit_node_range(end, end, code)

    def get_base_class(self) -> ast.ClassDef:
        """
        A base class is the first class inside of the file that follows the
        naming convention: `<FooBar>Graph`
        """
        pattern = self.base_class_pattern
        try:
            return asttools.find_class_with_regex(self.tree, pattern)[0]
        except IndexError:
            raise ValidationError(f"`{pattern}` class not found in {self.filename}")

    def get_run_method(self) -> Union[ast.FunctionDef, ast.AsyncFunctionDef]:
        """A method named `run` in the base class which accepts `inputs` as a keyword argument."""
        try:
            base_class = self.get_base_class()
            node = asttools.find_method_in_class(base_class, 'run')
            assert node
        except AssertionError:
            raise ValidationError(f"`run` method not found in `{base_class.name}` class in {self.filename}.")

        try:
            assert 'inputs' in (arg.arg for arg in node.args.args)
            return node
        except AssertionError:
            raise ValidationError(f"Method `run` of `{base_class.name}` must accept `inputs` as a kwarg.")

    def get_task_methods(self) -> list[ast.FunctionDef]:
        """A `task` method is a method decorated with `@<self.task_decorator_name>`."""
        return asttools.find_decorated_method_in_class(self.get_base_class(), self.task_decorator_name)

    def get_task_method_names(self) -> list[str]:
        """Get a list of task names (methods with an @task decorator)."""
        return [method.name for method in self.get_task_methods()]

    # not marked as abstract because you can override `add_task_method` for more
    # control over adding new task methods if you need to
    def get_new_task_method(self, task: TaskConfig) -> str:
        """Get the content of a new task method."""
        # TODO allow returning `Union[str, ast.AST]`
        raise NotImplementedError("Subclass must implement `get_new_task_method` to support insertion.")

    def add_task_method(self, task: TaskConfig):
        """Add a new task method to the entrypoint."""
        task_methods = self.get_task_methods()
        if task_methods:
            # Add after the existing task methods
            _, pos = self.get_node_range(task_methods[-1])
        else:
            # Add before the `run` method
            pos, _ = self.get_node_range(self.get_run_method())

        self.insert_method(pos, self.get_new_task_method(task))

    def get_agent_methods(self) -> list[ast.FunctionDef]:
        """An `agent` method is a method decorated with `@<self.agent_decorator_name>`."""
        return asttools.find_decorated_method_in_class(self.get_base_class(), self.agent_decorator_name)

    def get_agent_method_names(self) -> list[str]:
        """Get a list of agent names (methods with an @agent decorator)."""
        return [method.name for method in self.get_agent_methods()]

    # not marked as abstract because you can override `add_agent_method` for more
    # control over adding new agent methods if you need to
    def get_new_agent_method(self, agent: AgentConfig) -> str:
        """Get the content of a new agent method."""
        # TODO allow returning `Union[str, ast.AST]`
        raise NotImplementedError("Subclass must implement `get_new_agent_method` to support insertion.")

    def add_agent_method(self, agent: AgentConfig):
        """Add a new agent method to the LangGraph entrypoint."""
        agent_methods = self.get_agent_methods()
        if agent_methods:
            # Add after the existing agent methods
            _, pos = self.get_node_range(agent_methods[-1])
        else:
            # Add before the `run` method
            pos, _ = self.get_node_range(self.get_run_method())

        self.insert_method(pos, self.get_new_agent_method(agent))

    @abstractmethod
    def get_agent_tools(self, agent_name: str) -> ast.List:
        """Get the list of tools used by an agent as an AST List node."""
        ...

    def get_agent_tool_nodes(self, agent_name: str) -> list[ast.Starred]:
        """Get a list of all ast nodes that define agentstack tools used by the agent."""
        agent_tools_node = self.get_agent_tools(agent_name)
        return asttools.find_tool_nodes(agent_tools_node)

    def get_agent_tool_names(self, agent_name: str) -> list[str]:
        """Get a list of all tools used by the agent."""
        # Tools are identified by the item name of an `agentstack.tools` attribute node.
        tool_names: list[str] = []
        for node in self.get_agent_tool_nodes(agent_name):
            # ignore type checking here since `get_agent_tool_nodes` is exhaustive
            tool_names.append(node.value.slice.value)  # type: ignore[attr-defined]
        return tool_names

    def add_agent_tools(self, agent_name: str, tool: ToolConfig):
        """Modify the existing tools list to add a new tool."""
        existing_node: ast.List = self.get_agent_tools(agent_name)
        existing_elts: list[ast.expr] = existing_node.elts

        if not tool.name in self.get_agent_tool_names(agent_name):
            existing_elts.append(asttools.create_tool_node(tool.name))

        new_node = ast.List(elts=existing_elts, ctx=ast.Load())
        start, end = self.get_node_range(existing_node)
        self.edit_node_range(start, end, new_node)

    def remove_agent_tools(self, agent_name: str, tool: ToolConfig):
        """Modify the existing tools list to remove a tool."""
        existing_node: ast.List = self.get_agent_tools(agent_name)
        start, end = self.get_node_range(existing_node)

        # we're referencing the internal node list from two directions here,
        # so it's important that the node tree doesn't get re-parsed in between
        for node in self.get_agent_tool_nodes(agent_name):
            # ignore type checking here since `get_agent_tool_nodes` is exhaustive
            if tool.name == node.value.slice.value:  # type: ignore[attr-defined]
                existing_node.elts.remove(node)

        self.edit_node_range(start, end, existing_node)


def get_framework_module(framework: str) -> FrameworkModule:
    """
    Get the module for a framework.
    """
    try:
        return import_module(f".{framework}", package=__package__)
    except ImportError:
        raise Exception(f"Framework {framework} could not be imported.")


def get_entrypoint_path(framework: str) -> Path:
    """
    Get the path to the entrypoint file for a framework.
    """
    module = get_framework_module(framework)
    return conf.PATH / module.ENTRYPOINT


def validate_project():
    """
    Validate that the user's project is ready to run.
    """
    framework = get_framework()
    entrypoint_path = get_entrypoint_path(framework)
<<<<<<< HEAD
    _module = get_framework_module(framework)

    # Run framework-specific validation
    _module.validate_project()
=======
    module = get_framework_module(framework)
    entrypoint = module.get_entrypoint()

    # Run framework-specific validation
    module.validate_project()

    # A valid project must have a base class available
    try:
        class_node = entrypoint.get_base_class()
    except ValidationError as e:
        raise e

    # The base class must have a `run` method.
    try:
        entrypoint.get_run_method()
    except ValidationError as e:
        raise e

    # The class must have one or more task methods.
    if len(entrypoint.get_task_methods()) < 1:
        raise ValidationError(
            f"One or more task methods could not be found on class `{class_node.name}` in {entrypoint_path}.\n"
            "Create a new task using `agentstack generate task <task_name>`."
        )

    # The class must have one or more agent methods.
    if len(entrypoint.get_agent_methods()) < 1:
        raise ValidationError(
            f"One or more agent methods could not be found on class `{class_node.name}` in {entrypoint_path}.\n"
            "Create a new agent using `agentstack generate agent <agent_name>`."
        )
>>>>>>> 343712a0

    # Verify that agents defined in agents.yaml are present in the codebase
    agent_method_names = entrypoint.get_agent_method_names()
    for agent_name in get_all_agent_names():
        if agent_name not in agent_method_names:
            raise ValidationError(f"Agent `{agent_name}` defined in agents.yaml but not in {entrypoint_path}")

    # Verify that tasks defined in tasks.yaml are present in the codebase
    task_method_names = entrypoint.get_task_method_names()
    for task_name in get_all_task_names():
        if task_name not in task_method_names:
            raise ValidationError(f"Task `{task_name}` defined in tasks.yaml but not in {entrypoint_path}")


def add_tool(tool: ToolConfig, agent_name: str):
    """
    Add a tool to the user's project.
    The tool will have already been installed in the user's application and have
    all dependencies installed. We're just handling code generation here.
    """
    # since this is a write operation, delegate to the framework impl.
    module = get_framework_module(get_framework())
    return module.add_tool(tool, agent_name)


def remove_tool(tool: ToolConfig, agent_name: str):
    """
    Remove a tool from the user's project.
    """
    # since this is a write operation, delegate to the framework impl.
    module = get_framework_module(get_framework())
    return module.remove_tool(tool, agent_name)


def get_tool_callables(tool_name: str) -> list[Callable]:
    """
    Get a tool by name and return it as a list of framework-native callables.
    """

    # TODO: remove after agentops fixes their issue
    # wrap method with agentops tool event
    def wrap_method(method: Callable) -> Callable:
        from inspect import signature

        original_signature = signature(method)

        def wrapped_method(*args, **kwargs):
            import agentops

            tool_event = agentops.ToolEvent(method.__name__)
            result = method(*args, **kwargs)
            agentops.record(tool_event)
            return result

        # Preserve all original attributes
        wrapped_method.__name__ = method.__name__
        wrapped_method.__doc__ = method.__doc__
        wrapped_method.__module__ = method.__module__
        wrapped_method.__qualname__ = method.__qualname__
        wrapped_method.__annotations__ = getattr(method, '__annotations__', {})
        wrapped_method.__signature__ = original_signature  # type: ignore
        return wrapped_method

    tool_funcs = []
    tool_config = ToolConfig.from_tool_name(tool_name)
    for tool_func_name in tool_config.tools:
        tool_func = getattr(tool_config.module, tool_func_name)

        assert callable(tool_func), f"Tool function {tool_func_name} is not callable."
        assert tool_func.__doc__, f"Tool function {tool_func_name} is missing a docstring."

        # First wrap with agentops
        agentops_wrapped = wrap_method(tool_func)
        # Then apply framework decorators
        framework_wrapped = get_framework_module(get_framework()).wrap_tool(agentops_wrapped)
        tool_funcs.append(framework_wrapped)

    return tool_funcs


def get_agent_method_names() -> list[str]:
    """
    Get a list of agent names in the user's project.
    """
    module = get_framework_module(get_framework())
    entrypoint = module.get_entrypoint()
    return entrypoint.get_agent_method_names()


def get_agent_tool_names(agent_name: str) -> list[str]:
    """
    Get a list of tool names in the user's project for a given agent.
    """
    module = get_framework_module(get_framework())
    entrypoint = module.get_entrypoint()
    return entrypoint.get_agent_tool_names(agent_name)


def add_agent(agent: AgentConfig, position: Optional[InsertionPoint] = None):
    """
    Add an agent to the user's project.
    """
    framework = get_framework()
    module = get_framework_module(framework)

    if agent.name in get_agent_method_names():
        raise ValidationError(f"Agent `{agent.name}` already exists in {get_entrypoint_path(framework)}")

    return module.add_agent(agent, position)


def add_task(task: TaskConfig, position: Optional[InsertionPoint] = None):
    """
    Add a task to the user's project.
    """
    framework = get_framework()
    module = get_framework_module(framework)

    if task.name in get_task_method_names():
        raise ValidationError(f"Task `{task.name}` already exists in {get_entrypoint_path(framework)}")

    return module.add_task(task, position)


def get_task_method_names() -> list[str]:
    """
    Get a list of task names in the user's project.
    """
    module = get_framework_module(get_framework())
    entrypoint = module.get_entrypoint()
    return entrypoint.get_task_method_names()


def get_graph() -> list[graph.Edge]:
    """
    Get the graph of the user's project.
    """
<<<<<<< HEAD
    return get_framework_module(get_framework()).get_graph()


def create_tool(tool_name: str):
    """
    Create a new custom tool in the user's project.
    The tool will be created with a basic structure and configuration.
    """
    return get_framework_module(get_framework()).create_tool(tool_name)
=======
    module = get_framework_module(get_framework())
    return module.get_graph()
>>>>>>> 343712a0
<|MERGE_RESOLUTION|>--- conflicted
+++ resolved
@@ -73,23 +73,16 @@
         """
         ...
 
-<<<<<<< HEAD
-    def create_tool(self, tool_name: str) -> None:
-        """
-        Create a new custom tool in the user's project.
-        Args:
-            tool_name: Name of the tool to create (must be snake_case)
-        """
-        ...
-
     def parse_llm(self, llm: str) -> tuple[str, str]:
-=======
+        """
+        Parse a language model string into a provider and model.
+        """
+        ...
+
     def add_agent(self, agent: 'AgentConfig', position: Optional[InsertionPoint] = None) -> None:
->>>>>>> 343712a0
         """
         Add an agent to the user's project.
         """
-        ...
 
     def add_task(self, task: 'TaskConfig', position: Optional[InsertionPoint] = None) -> None:
         """
@@ -328,12 +321,6 @@
     """
     framework = get_framework()
     entrypoint_path = get_entrypoint_path(framework)
-<<<<<<< HEAD
-    _module = get_framework_module(framework)
-
-    # Run framework-specific validation
-    _module.validate_project()
-=======
     module = get_framework_module(framework)
     entrypoint = module.get_entrypoint()
 
@@ -365,7 +352,6 @@
             f"One or more agent methods could not be found on class `{class_node.name}` in {entrypoint_path}.\n"
             "Create a new agent using `agentstack generate agent <agent_name>`."
         )
->>>>>>> 343712a0
 
     # Verify that agents defined in agents.yaml are present in the codebase
     agent_method_names = entrypoint.get_agent_method_names()
@@ -503,8 +489,8 @@
     """
     Get the graph of the user's project.
     """
-<<<<<<< HEAD
-    return get_framework_module(get_framework()).get_graph()
+    module = get_framework_module(get_framework())
+    return module.get_graph()
 
 
 def create_tool(tool_name: str):
@@ -512,8 +498,48 @@
     Create a new custom tool in the user's project.
     The tool will be created with a basic structure and configuration.
     """
-    return get_framework_module(get_framework()).create_tool(tool_name)
-=======
-    module = get_framework_module(get_framework())
-    return module.get_graph()
->>>>>>> 343712a0
+    module = get_framework_module(get_framework())
+    entrypoint = module.get_entrypoint()
+
+    # Check if tool already exists
+    user_tools_dir = conf.PATH / 'src/tools'
+    tool_path = user_tools_dir / tool_name
+    if tool_path.exists():
+        raise ValidationError(f"Tool '{tool_name}' already exists.")
+
+    # Create tool directory
+    tool_path.mkdir(parents=True, exist_ok=False)
+
+    # Create __init__.py with basic function template
+    init_file = tool_path / '__init__.py'
+    init_content = f'''def {tool_name}_tool(input_str: str) -> str:
+        """
+        Define your tool's functionality here.
+
+        Args:
+            input_str: Input string to process
+
+        Returns:
+            str: Result of the tool's operation
+        """ 
+        # Add your tool's logic here
+        return f"Processed: {{input_str}}"
+    '''
+    init_file.write_text(init_content)
+
+    tool_config = ToolConfig(
+        name=tool_name,
+        category="custom",
+        tools=[tool_name, ],
+    )
+    tool_config.write_to_file(tool_path / 'config.json')
+
+    # Update the project's configuration with the new tool
+    agentstack_config = conf.ConfigFile()
+    agentstack_config.tools.append(tool_config.name)
+    agentstack_config.write()
+
+    with entrypoint:
+        entrypoint.add_import(f'.tools.{tool_name}', f'{tool_name}_tool')
+
+    return module.create_tool(tool_name)