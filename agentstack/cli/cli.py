import json
import shutil
import sys
import time
from datetime import datetime
from typing import Optional
from pathlib import Path
import requests
import itertools

from art import text2art
import inquirer
import os
import importlib.resources
from cookiecutter.main import cookiecutter

from .agentstack_data import (
    FrameworkData,
    ProjectMetadata,
    ProjectStructure,
    CookiecutterData,
)
from agentstack.logger import log
from agentstack.utils import get_package_path
from agentstack.tools import get_all_tools
from agentstack.generation.files import ConfigFile
from agentstack import frameworks
from agentstack import packaging
from agentstack import generation
from agentstack.utils import open_json_file, term_color, is_snake_case
from agentstack.update import AGENTSTACK_PACKAGE


PREFERRED_MODELS = [
    'openai/gpt-4o',
    'anthropic/claude-3-5-sonnet',
    'openai/o1-preview',
    'openai/gpt-4-turbo',
    'anthropic/claude-3-opus',
]


def init_project_builder(
<<<<<<< HEAD
    slug_name: Optional[str] = None, template: Optional[str] = None, use_wizard: bool = False
=======
    slug_name: Optional[str] = None,
    template: Optional[str] = None,
    use_wizard: bool = False,
>>>>>>> 8be143b4
):
    if slug_name and not is_snake_case(slug_name):
        print(term_color("Project name must be snake case", 'red'))
        return

    if template is not None and use_wizard:
        print(term_color("Template and wizard flags cannot be used together", 'red'))
        return

    template_data = None
    if template is not None:
        url_start = "https://"
        if template[: len(url_start)] == url_start:
            # template is a url
            response = requests.get(template)
            if response.status_code == 200:
                template_data = response.json()
            else:
                print(
                    term_color(
                        f"Failed to fetch template data from {template}. Status code: {response.status_code}",
                        'red',
                    )
                )
                sys.exit(1)
        else:
            with importlib.resources.path(
                'agentstack.templates.proj_templates', f'{template}.json'
            ) as template_path:
                if template_path is None:
                    print(term_color(f"No such template {template} found", 'red'))
                    sys.exit(1)
                template_data = open_json_file(template_path)

    if template_data:
        project_details = {
            "name": slug_name or template_data['name'],
            "version": "0.0.1",
            "description": template_data['description'],
            "author": "Name <Email>",
            "license": "MIT",
        }
        framework = template_data['framework']
        design = {
            'agents': template_data['agents'],
            'tasks': template_data['tasks'],
            'inputs': template_data['inputs'],
        }

        tools = template_data['tools']

    elif use_wizard:
        welcome_message()
        project_details = ask_project_details(slug_name)
        welcome_message()
        framework = ask_framework()
        design = ask_design()
        tools = ask_tools()

    else:
        welcome_message()
        project_details = {
            "name": slug_name or "agentstack_project",
            "version": "0.0.1",
            "description": "New agentstack project",
            "author": "Name <Email>",
            "license": "MIT",
        }

        framework = "crewai"  # TODO: if --no-wizard, require a framework flag

        design = {'agents': [], 'tasks': [], 'inputs': []}

        tools = []

    log.debug(f"project_details: {project_details}" f"framework: {framework}" f"design: {design}")
    insert_template(project_details, framework, design, template_data)
    for tool_data in tools:
        generation.add_tool(tool_data['name'], agents=tool_data['agents'], path=project_details['name'])

    try:
        packaging.install(f'{AGENTSTACK_PACKAGE}[{framework}]', path=slug_name)
    except Exception as e:
        print(
            term_color(
                f"Failed to install dependencies for {slug_name}. Please try again by running `agentstack update`",
                'red',
            )
        )


def welcome_message():
    os.system("cls" if os.name == "nt" else "clear")
    title = text2art("AgentStack", font="smisome1")
    tagline = "The easiest way to build a robust agent application!"
    border = "-" * len(tagline)

    # Print the welcome message with ASCII art
    print(title)
    print(border)
    print(tagline)
    print(border)


def configure_default_model(path: Optional[str] = None):
    """Set the default model"""
    agentstack_config = ConfigFile(path)
    if agentstack_config.default_model:
        return  # Default model already set

    print("Project does not have a default model configured.")
    other_msg = f"Other (enter a model name)"
    model = inquirer.list_input(
        message="Which model would you like to use?",
        choices=PREFERRED_MODELS + [other_msg],
    )

    if model == other_msg:  # If the user selects "Other", prompt for a model name
        print(f'A list of available models is available at: "https://docs.litellm.ai/docs/providers"')
        model = inquirer.text(message="Enter the model name")

    with ConfigFile(path) as agentstack_config:
        agentstack_config.default_model = model


def run_project(framework: str, path: str = ''):
    """Validate that the project is ready to run and then run it."""
    if not framework in frameworks.SUPPORTED_FRAMEWORKS:
        print(term_color(f"Framework {framework} is not supported by agentstack.", 'red'))
        sys.exit(1)

    try:
        frameworks.validate_project(framework, path)
    except frameworks.ValidationError as e:
        print(term_color("Project validation failed:", 'red'))
        print(e)
        sys.exit(1)

    path = Path(path)
    entrypoint = path / frameworks.get_entrypoint_path(framework)
    os.system(f'python {entrypoint}')


def ask_framework() -> str:
    framework = "CrewAI"
    # framework = inquirer.list_input(
    #     message="What agent framework do you want to use?",
    #     choices=["CrewAI", "Autogen", "LiteLLM", "Learn what these are (link)"],
    # )
    #
    # if framework == "Learn what these are (link)":
    #     webbrowser.open("https://youtu.be/xvFZjo5PgG0")
    #     framework = inquirer.list_input(
    #         message="What agent framework do you want to use?",
    #         choices=["CrewAI", "Autogen", "LiteLLM"],
    #     )
    #
    # while framework in ['Autogen', 'LiteLLM']:
    #     print(f"{framework} support coming soon!!")
    #     framework = inquirer.list_input(
    #         message="What agent framework do you want to use?",
    #         choices=["CrewAI", "Autogen", "LiteLLM"],
    #     )

    print("Congrats! Your project is ready to go! Quickly add features now or skip to do it later.\n\n")

    return framework


def ask_design() -> dict:
    use_wizard = inquirer.confirm(
        message="Would you like to use the CLI wizard to set up agents and tasks?",
    )

    if not use_wizard:
        return {'agents': [], 'tasks': []}

    os.system("cls" if os.name == "nt" else "clear")

    title = text2art("AgentWizard", font="shimrod")

    print(title)

    print("""
🪄 welcome to the agent builder wizard!! 🪄

First we need to create the agents that will work together to accomplish tasks:
    """)
    make_agent = True
    agents = []
    while make_agent:
        print('---')
        print(f"Agent #{len(agents)+1}")

        agent_incomplete = True
        agent = None
        while agent_incomplete:
            agent = inquirer.prompt(
                [
                    inquirer.Text("name", message="What's the name of this agent? (snake_case)"),
                    inquirer.Text("role", message="What role does this agent have?"),
                    inquirer.Text("goal", message="What is the goal of the agent?"),
                    inquirer.Text("backstory", message="Give your agent a backstory"),
                    # TODO: make a list - #2
                    inquirer.Text(
                        'model',
                        message="What LLM should this agent use? (any LiteLLM provider)",
                        default="openai/gpt-4",
                    ),
                    # inquirer.List("model", message="What LLM should this agent use? (any LiteLLM provider)", choices=[
                    #     'mixtral_llm',
                    #     'mixtral_llm',
                    # ]),
                ]
            )

            if not agent['name'] or agent['name'] == '':
                print(term_color("Error: Agent name is required - Try again", 'red'))
                agent_incomplete = True
            elif not is_snake_case(agent['name']):
                print(term_color("Error: Agent name must be snake case - Try again", 'red'))
            else:
                agent_incomplete = False

        make_agent = inquirer.confirm(message="Create another agent?")
        agents.append(agent)

    print('')
    for x in range(3):
        time.sleep(0.3)
        print('.')
    print('Boom! We made some agents (ﾉ>ω<)ﾉ :｡･:*:･ﾟ’★,｡･:*:･ﾟ’☆')
    time.sleep(0.5)
    print('')
    print('Now lets make some tasks for the agents to accomplish!')
    print('')

    make_task = True
    tasks = []
    while make_task:
        print('---')
        print(f"Task #{len(tasks) + 1}")

        task_incomplete = True
        task = None
        while task_incomplete:
            task = inquirer.prompt(
                [
                    inquirer.Text("name", message="What's the name of this task? (snake_case)"),
                    inquirer.Text("description", message="Describe the task in more detail"),
                    inquirer.Text(
                        "expected_output",
                        message="What do you expect the result to look like? (ex: A 5 bullet point summary of the email)",
                    ),
                    inquirer.List(
                        "agent",
                        message="Which agent should be assigned this task?",
                        choices=[a['name'] for a in agents],
                    ),
                ]
            )

            if not task['name'] or task['name'] == '':
                print(term_color("Error: Task name is required - Try again", 'red'))
            elif not is_snake_case(task['name']):
                print(term_color("Error: Task name must be snake case - Try again", 'red'))
            else:
                task_incomplete = False

        make_task = inquirer.confirm(message="Create another task?")
        tasks.append(task)

    print('')
    for x in range(3):
        time.sleep(0.3)
        print('.')
    print('Let there be tasks (ノ ˘_˘)ノ　ζ|||ζ　ζ|||ζ　ζ|||ζ')

    return {'tasks': tasks, 'agents': agents}


def ask_tools() -> list:
    use_tools = inquirer.confirm(
        message="Do you want to add agent tools now? (you can do this later with `agentstack tools add <tool_name>`)",
    )

    if not use_tools:
        return []

    tools_to_add = []

    adding_tools = True
    script_dir = os.path.dirname(os.path.abspath(__file__))
    tools_json_path = os.path.join(script_dir, '..', 'tools', 'tools.json')

    # Load the JSON data
    tools_data = open_json_file(tools_json_path)

    while adding_tools:
        tool_type = inquirer.list_input(
            message="What category tool do you want to add?",
            choices=list(tools_data.keys()) + ["~~ Stop adding tools ~~"],
        )

        tools_in_cat = [f"{t['name']} - {t['url']}" for t in tools_data[tool_type] if t not in tools_to_add]
        tool_selection = inquirer.list_input(message="Select your tool", choices=tools_in_cat)

        tools_to_add.append(tool_selection.split(' - ')[0])

        print("Adding tools:")
        for t in tools_to_add:
            print(f'  - {t}')
        print('')
        adding_tools = inquirer.confirm("Add another tool?")

    return tools_to_add


def ask_project_details(slug_name: Optional[str] = None) -> dict:
    name = inquirer.text(message="What's the name of your project (snake_case)", default=slug_name or '')

    if not is_snake_case(name):
        print(term_color("Project name must be snake case", 'red'))
        return ask_project_details(slug_name)

    questions = inquirer.prompt(
        [
            inquirer.Text("version", message="What's the initial version", default="0.1.0"),
            inquirer.Text("description", message="Enter a description for your project"),
            inquirer.Text("author", message="Who's the author (your name)?"),
        ]
    )

    questions['name'] = name

    return questions


def insert_template(
<<<<<<< HEAD
    project_details: dict, framework_name: str, design: dict, template_data: Optional[dict] = None
=======
    project_details: dict,
    framework_name: str,
    design: dict,
    template_data: Optional[dict] = None,
>>>>>>> 8be143b4
):
    framework = FrameworkData(framework_name.lower())
    project_metadata = ProjectMetadata(
        project_name=project_details["name"],
        description=project_details["description"],
        author_name=project_details["author"],
        version="0.0.1",
        license="MIT",
        year=datetime.now().year,
        template=template_data['name'] if template_data else None,
        template_version=template_data['template_version'] if template_data else None,
    )

    project_structure = ProjectStructure()
    project_structure.agents = design["agents"]
    project_structure.tasks = design["tasks"]
    project_structure.set_inputs(design["inputs"])

    cookiecutter_data = CookiecutterData(
<<<<<<< HEAD
        project_metadata=project_metadata, structure=project_structure, framework=framework_name.lower()
=======
        project_metadata=project_metadata,
        structure=project_structure,
        framework=framework_name.lower(),
>>>>>>> 8be143b4
    )

    template_path = get_package_path() / f'templates/{framework.name}'
    with open(f"{template_path}/cookiecutter.json", "w") as json_file:
        json.dump(cookiecutter_data.to_dict(), json_file)

    # copy .env.example to .env
    shutil.copy(
        f'{template_path}/{"{{cookiecutter.project_metadata.project_slug}}"}/.env.example',
        f'{template_path}/{"{{cookiecutter.project_metadata.project_slug}}"}/.env',
    )

    if os.path.isdir(project_details['name']):
        print(
            term_color(
                f"Directory {template_path} already exists. Please check this and try again",
                "red",
            )
        )
        return

    cookiecutter(str(template_path), no_input=True, extra_context=None)

    # TODO: inits a git repo in the directory the command was run in
    # TODO: not where the project is generated. Fix this
    # TODO: also check if git is installed or if there are any git repos above the current dir
    try:
        pass
        # subprocess.check_output(["git", "init"])
        # subprocess.check_output(["git", "add", "."])
    except:
        print("Failed to initialize git repository. Maybe you're already in one? Do this with: git init")

    # TODO: check if poetry is installed and if so, run poetry install in the new directory
    # os.system("poetry install")
    # os.system("cls" if os.name == "nt" else "clear")
    # TODO: add `agentstack docs` command
    print(
        "\n"
        "🚀 \033[92mAgentStack project generated successfully!\033[0m\n\n"
        "  Next, run:\n"
        f"    cd {project_metadata.project_slug}\n"
        "    poetry install\n"
        "    agentstack run\n\n"
        "  Add agents and tasks with:\n"
        "    `agentstack generate agent/task <name>`\n\n"
        "  Run `agentstack quickstart` or `agentstack docs` for next steps.\n"
    )


def list_tools():
    # Display the tools
    tools = get_all_tools()
    curr_category = None

    print("\n\nAvailable AgentStack Tools:")
    for category, tools in itertools.groupby(tools, lambda x: x.category):
        if curr_category != category:
            print(f"\n{category}:")
            curr_category = category
        for tool in tools:
            print("  - ", end='')
            print(term_color(f"{tool.name}", 'blue'), end='')
            print(f": {tool.url if tool.url else 'AgentStack default tool'}")

    print("\n\n✨ Add a tool with: agentstack tools add <tool_name>")
    print("   https://docs.agentstack.sh/tools/core")<|MERGE_RESOLUTION|>--- conflicted
+++ resolved
@@ -41,13 +41,9 @@
 
 
 def init_project_builder(
-<<<<<<< HEAD
-    slug_name: Optional[str] = None, template: Optional[str] = None, use_wizard: bool = False
-=======
     slug_name: Optional[str] = None,
     template: Optional[str] = None,
     use_wizard: bool = False,
->>>>>>> 8be143b4
 ):
     if slug_name and not is_snake_case(slug_name):
         print(term_color("Project name must be snake case", 'red'))
@@ -387,14 +383,10 @@
 
 
 def insert_template(
-<<<<<<< HEAD
-    project_details: dict, framework_name: str, design: dict, template_data: Optional[dict] = None
-=======
     project_details: dict,
     framework_name: str,
     design: dict,
     template_data: Optional[dict] = None,
->>>>>>> 8be143b4
 ):
     framework = FrameworkData(framework_name.lower())
     project_metadata = ProjectMetadata(
@@ -414,13 +406,9 @@
     project_structure.set_inputs(design["inputs"])
 
     cookiecutter_data = CookiecutterData(
-<<<<<<< HEAD
-        project_metadata=project_metadata, structure=project_structure, framework=framework_name.lower()
-=======
         project_metadata=project_metadata,
         structure=project_structure,
         framework=framework_name.lower(),
->>>>>>> 8be143b4
     )
 
     template_path = get_package_path() / f'templates/{framework.name}'
