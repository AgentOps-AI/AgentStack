--- conflicted
+++ resolved
@@ -8,13 +8,8 @@
 import pydantic
 from agentstack import conf, log
 from agentstack.exceptions import ValidationError
-<<<<<<< HEAD
 from agentstack.utils import get_package_path, open_json_file, snake_to_camel
 from agentstack import yaml
-=======
-from agentstack.utils import get_package_path, open_json_file, term_color, snake_to_camel
-from agentstack import conf, log
->>>>>>> a996ba3c
 
 
 TOOLS_DIR: Path = get_package_path() / '_tools'  # NOTE: if you change this dir, also update MANIFEST.in
@@ -194,11 +189,6 @@
 
     @classmethod
     def from_tool_name(cls, name: str) -> 'ToolConfig':
-<<<<<<< HEAD
-        """Load a tool's configuration by name."""
-        path = TOOLS_DIR / name / TOOLS_CONFIG_FILENAME
-        if not os.path.exists(path):
-=======
         # First check in the user's project directory for custom tools
         custom_path = _get_custom_tool_path(name)
         if custom_path.exists():
@@ -207,7 +197,6 @@
         # Then check in the package's tools directory
         path = _get_builtin_tool_path(name)
         if not path.exists():
->>>>>>> a996ba3c
             raise ValidationError(f'No known agentstack tool: {name}')
         return cls.from_json(path)
 
@@ -474,15 +463,10 @@
 @lru_cache()  # tool config paths do not change at runtime
 def get_all_tool_paths() -> list[Path]:
     """
-<<<<<<< HEAD
-    Get all the paths to all bundled tools. (ie. agentstack/_tools/<tool_name>/)
-    Tools are identified by having a `config.json` file inside the tool directory.
-=======
     Get all the paths to the tool configuration files.
     ie. agentstack/_tools/<tool_name>/
     Tools are identified by having a `config.json` file inside the _tools/<tool_name> directory.
     Also checks the user's project directory for custom tools.
->>>>>>> a996ba3c
     """
     paths = []
 
@@ -507,7 +491,6 @@
 
 
 def get_all_tool_names() -> list[str]:
-<<<<<<< HEAD
     """
     Get the names of all bundled tools.
     """
@@ -518,14 +501,4 @@
     """
     Get configurations for all bundled tools.
     """
-    return [get_tool(name) for name in get_all_tool_names()]
-=======
-    """Get names of all available tools, including custom tools."""
-    return [path.name for path in get_all_tool_paths()]
-
-
-def get_all_tools() -> list[ToolConfig]:
-    """Get all tool configs, including custom tools."""
-    tool_names = get_all_tool_names()
-    return [ToolConfig.from_tool_name(name) for name in tool_names]
->>>>>>> a996ba3c
+    return [get_tool(name) for name in get_all_tool_names()]