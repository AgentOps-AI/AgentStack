--- conflicted
+++ resolved
@@ -68,7 +68,6 @@
         path = path.endswith('/') and path or path + '/'
     else:
         path = './'
-<<<<<<< HEAD
     
     framework = get_framework(path)
     agentstack_json = open_json_file(f'{path}{AGENTSTACK_JSON_FILENAME}')
@@ -91,6 +90,9 @@
         if not string_in_file(f'{path}.env.example', first_var_name):
             insert_code_after_tag(f'{path}.env.example', '# Tools', [tool_data.env], next_line=True)  # Add env var
     
+    if tool_data.post_install:
+        os.system(tool_data.post_install)
+    
     if not agentstack_json.get('tools'):
         agentstack_json['tools'] = []
     agentstack_json['tools'].append(tool_name)
@@ -101,53 +103,12 @@
     print(term_color(f'🔨 Tool {tool_name} added to agentstack project successfully', 'green'))
     if tool_data.cta:
         print(term_color(f'🪩 {tool_data.cta}', 'blue'))
-=======
-    with importlib.resources.path(f'agentstack.tools', 'tools.json') as tools_data_path:
-        tools = open_json_file(tools_data_path)
-        framework = get_framework(path)
-        assert_tool_exists(tool_name, tools)
-        agentstack_json = open_json_file(f'{path}{AGENTSTACK_JSON_FILENAME}')
-        
-        if tool_name in agentstack_json.get('tools', []):
-            print(term_color(f'Tool {tool_name} is already installed', 'red'))
-            sys.exit(1)
-
-        with importlib.resources.path(f'agentstack.tools', f"{tool_name}.json") as tool_data_path:
-            tool_data = open_json_file(tool_data_path)
-
-            with importlib.resources.path(f'agentstack.templates.{framework}.tools', f"{tool_name}_tool.py") as tool_file_path:
-                if tool_data.get('packages'):
-                    os.system(f"poetry add {' '.join(tool_data['packages'])}")  # Install packages
-                shutil.copy(tool_file_path, f'{path}src/tools/{tool_name}_tool.py')  # Move tool from package to project
-                add_tool_to_tools_init(tool_data, path)  # Export tool from tools dir
-                add_tool_to_agent_definition(framework, tool_data, path)  # Add tool to agent definition
-                if tool_data.get('env'): # if the env vars aren't in the .env files, add them
-                    first_var_name = tool_data['env'].split('=')[0]
-                    if not string_in_file(f'{path}.env', first_var_name):
-                        insert_code_after_tag(f'{path}.env', '# Tools', [tool_data['env']], next_line=True)  # Add env var
-                    if not string_in_file(f'{path}.env.example', first_var_name):
-                        insert_code_after_tag(f'{path}.env.example', '# Tools', [tool_data['env']], next_line=True)  # Add env var
-                if tool_data.get('post_install'):
-                    os.system(tool_data['post_install'])
-                if not agentstack_json.get('tools'):
-                    agentstack_json['tools'] = []
-                agentstack_json['tools'].append(tool_name)
-
-                with open(f'{path}{AGENTSTACK_JSON_FILENAME}', 'w') as f:
-                    json.dump(agentstack_json, f, indent=4)
-
-                print(term_color(f'🔨 Tool {tool_name} added to agentstack project successfully', 'green'))
-                if tool_data.get('cta'):
-                    print(term_color(f'🪩 {tool_data["cta"]}', 'blue'))
-
->>>>>>> e55de28c
 
 def remove_tool(tool_name: str, path: Optional[str] = None):
     if path:
         path = path.endswith('/') and path or path + '/'
     else:
         path = './'
-<<<<<<< HEAD
     
     framework = get_framework()
     agentstack_json = open_json_file(f'{path}{AGENTSTACK_JSON_FILENAME}')
@@ -165,6 +126,8 @@
         print(f'"src/tools/{tool_name}_tool.py" not found')
     remove_tool_from_tools_init(tool_data, path)
     remove_tool_from_agent_definition(framework, tool_data, path)
+    if tool_data.post_remove:
+        os.system(tool_data.post_remove)
     # We don't remove the .env variables to preserve user data.
     
     agentstack_json['tools'].remove(tool_name)
@@ -174,41 +137,6 @@
     print(term_color(f'🔨 Tool {tool_name}', 'green'), term_color('removed', 'red'), term_color('from agentstack project successfully', 'green'))
 
 def add_tool_to_tools_init(tool_data: ToolConfig, path: str = ''):
-=======
-    with importlib.resources.path(f'agentstack.tools', 'tools.json') as tools_data_path:
-        tools = open_json_file(tools_data_path)
-        framework = get_framework()
-        assert_tool_exists(tool_name, tools)
-        agentstack_json = open_json_file(f'{path}{AGENTSTACK_JSON_FILENAME}')
-        
-        if not tool_name in agentstack_json.get('tools', []):
-            print(term_color(f'Tool {tool_name} is not installed', 'red'))
-            sys.exit(1)
-
-        with importlib.resources.path(f'agentstack.tools', f"{tool_name}.json") as tool_data_path:
-            tool_data = open_json_file(tool_data_path)
-            if tool_data.get('packages'):
-                os.system(f"poetry remove {' '.join(tool_data['packages'])}") # Uninstall packages
-            os.remove(f'{path}src/tools/{tool_name}_tool.py')
-            remove_tool_from_tools_init(tool_data, path)
-            remove_tool_from_agent_definition(framework, tool_data, path)
-            if tool_data.get('post_remove'):
-                os.system(tool_data['post_remove'])
-            # We don't remove the .env variables to preserve user data.
-            
-            agentstack_json['tools'].remove(tool_name)
-            with open(f'{path}{AGENTSTACK_JSON_FILENAME}', 'w') as f:
-                json.dump(agentstack_json, f, indent=4)
-            
-            print(term_color(f'🔨 Tool {tool_name}', 'green'), term_color('removed', 'red'), term_color('from agentstack project successfully', 'green'))
-
-
-def _format_tool_import_statement(tool_data: dict):
-    return f"from .{tool_data['name']}_tool import {', '.join([tool_name for tool_name in tool_data['tools']])}"
-
-
-def add_tool_to_tools_init(tool_data: dict, path: str = ''):
->>>>>>> e55de28c
     file_path = f'{path}{TOOL_INIT_FILENAME}'
     tag = '# tool import'
     code_to_insert = [tool_data.get_import_statement(), ]
