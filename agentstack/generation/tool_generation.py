--- conflicted
+++ resolved
@@ -105,15 +105,7 @@
         sys.exit(1)
 
     tool_data = ToolConfig.from_tool_name(tool_name)
-<<<<<<< HEAD
     packaging.install_tool(tool_data, path)
-=======
-    tool_file_path = tool_data.get_impl_file_path(framework)
-
-    if tool_data.packages:
-        packaging.install(' '.join(tool_data.packages))
-    shutil.copy(tool_file_path, f'{path}src/tools/{tool_name}_tool.py')  # Move tool from package to project
->>>>>>> f828063f
     add_tool_to_tools_init(tool_data, path)  # Export tool from tools dir
     add_tool_to_agent_definition(framework=framework, tool_data=tool_data, path=path, agents=agents)  # Add tool to agent definition
 
@@ -150,16 +142,7 @@
         sys.exit(1)
 
     tool_data = ToolConfig.from_tool_name(tool_name)
-<<<<<<< HEAD
     packaging.remove_tool(tool_data, path)
-=======
-    if tool_data.packages:
-        packaging.remove(' '.join(tool_data.packages))
-    try:
-        os.remove(f'{path}src/tools/{tool_name}_tool.py')
-    except FileNotFoundError:
-        print(f'"src/tools/{tool_name}_tool.py" not found')
->>>>>>> f828063f
     remove_tool_from_tools_init(tool_data, path)
     remove_tool_from_agent_definition(framework, tool_data, path)
     if tool_data.post_remove:
