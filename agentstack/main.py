--- conflicted
+++ resolved
@@ -93,15 +93,11 @@
     if args.command in ['templates']:
         webbrowser.open('https://docs.agentstack.sh/quickstart')
     if args.command in ['init', 'i']:
-<<<<<<< HEAD
         init_project_builder(args.slug_name, args.framework, args.wizard)
-=======
-        init_project_builder(args.slug_name, args.no_wizard)
     if args.command in ['run', 'r']:
         framework = get_framework()
         if framework == "crewai":
             os.system('python src/main.py')
->>>>>>> 2148671a
     elif args.command in ['generate', 'g']:
         if args.generate_command in ['agent', 'a']:
             generation.generate_agent(args.name, args.role, args.goal, args.backstory, args.llm)
