--- conflicted
+++ resolved
@@ -200,19 +200,11 @@
     framework: str
     method: str = "sequential"
     manager_agent: Optional[str] = None
-<<<<<<< HEAD
-    agents: list[Agent]
-    tasks: list[Task]
-    tools: list[Tool]
-    graph: list[list[Node]] = []
-    inputs: dict[str, str] = {}
-=======
     agents: list[Agent] = pydantic.Field(default_factory=list)
     tasks: list[Task] = pydantic.Field(default_factory=list)
     tools: list[Tool] = pydantic.Field(default_factory=list)
     graph: list[list[Node]] = pydantic.Field(default_factory=list)
     inputs: dict[str, str] = pydantic.Field(default_factory=dict)
->>>>>>> bd2d01a0
 
     @pydantic.field_validator('graph')
     @classmethod
