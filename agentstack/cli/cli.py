import json
import shutil
import sys
import time
from datetime import datetime
from typing import Optional
<<<<<<< HEAD
import requests
=======
import itertools
>>>>>>> 91663f3f

from art import text2art
import inquirer
import os
import importlib.resources
from cookiecutter.main import cookiecutter

from .agentstack_data import FrameworkData, ProjectMetadata, ProjectStructure, CookiecutterData
from agentstack.logger import log
from agentstack.utils import get_package_path
from agentstack.generation.tool_generation import get_all_tools
from .. import generation
from ..utils import open_json_file, term_color, is_snake_case


def init_project_builder(slug_name: Optional[str] = None, template: Optional[str] = None, use_wizard: bool = False):
    if slug_name and not is_snake_case(slug_name):
        print(term_color("Project name must be snake case", 'red'))
        return

    if template is not None and use_wizard:
        print(term_color("Template and wizard flags cannot be used together", 'red'))
        return

    template_data = None
    if template is not None:
        url_start = "https://"
        if template[:len(url_start)] == url_start:
            # template is a url
            response = requests.get(template)
            if response.status_code == 200:
                template_data = response.json()
            else:
                print(term_color(f"Failed to fetch template data from {template}. Status code: {response.status_code}", 'red'))
                sys.exit(1)
        else:
            with importlib.resources.path('agentstack.templates.proj_templates', f'{template}.json') as template_path:
                if template_path is None:
                    print(term_color(f"No such template {template} found", 'red'))
                    sys.exit(1)
                template_data = open_json_file(template_path)

    if template_data:
        project_details = {
            "name": slug_name or template_data['name'],
            "version": "0.0.1",
            "description": template_data['description'],
            "author": "Name <Email>",
            "license": "MIT"
        }
        framework = template_data['framework']
        design = {
            'agents': template_data['agents'],
            'tasks': template_data['tasks']
        }

        tools = template_data['tools']
        # for tool_data in template_data['tools']:
        #     generation.add_tool(tool_data['name'], agents=tool_data['agents'], path=project_details['name'])


    elif use_wizard:
        welcome_message()
        project_details = ask_project_details(slug_name)
        welcome_message()
        framework = ask_framework()
        design = ask_design()
        tools = ask_tools()

    else:
        welcome_message()
        project_details = {
            "name": slug_name or "agentstack_project",
            "version": "0.0.1",
            "description": "New agentstack project",
            "author": "Name <Email>",
            "license": "MIT"
        }

        framework = "CrewAI"  # TODO: if --no-wizard, require a framework flag

        design = {
            'agents': [],
            'tasks': []
        }

        tools = []

    log.debug(
        f"project_details: {project_details}"
        f"framework: {framework}"
        f"design: {design}"
    )
    insert_template(project_details, framework, design, template_data)
    # add_tools(tools, project_details['name'])
    for tool_data in tools:
        generation.add_tool(tool_data['name'], agents=tool_data['agents'], path=project_details['name'])


def welcome_message():
    os.system("cls" if os.name == "nt" else "clear")
    title = text2art("AgentStack", font="smisome1")
    tagline = "The easiest way to build a robust agent application!"
    border = "-" * len(tagline)

    # Print the welcome message with ASCII art
    print(title)
    print(border)
    print(tagline)
    print(border)


def ask_framework() -> str:
    framework = "CrewAI"
    # framework = inquirer.list_input(
    #     message="What agent framework do you want to use?",
    #     choices=["CrewAI", "Autogen", "LiteLLM", "Learn what these are (link)"],
    # )
    #
    # if framework == "Learn what these are (link)":
    #     webbrowser.open("https://youtu.be/xvFZjo5PgG0")
    #     framework = inquirer.list_input(
    #         message="What agent framework do you want to use?",
    #         choices=["CrewAI", "Autogen", "LiteLLM"],
    #     )
    #
    # while framework in ['Autogen', 'LiteLLM']:
    #     print(f"{framework} support coming soon!!")
    #     framework = inquirer.list_input(
    #         message="What agent framework do you want to use?",
    #         choices=["CrewAI", "Autogen", "LiteLLM"],
    #     )

    print("Congrats! Your project is ready to go! Quickly add features now or skip to do it later.\n\n")

    return framework


def ask_design() -> dict:
    use_wizard = inquirer.confirm(
        message="Would you like to use the CLI wizard to set up agents and tasks?",
    )

    if not use_wizard:
        return {
            'agents': [],
            'tasks': []
        }

    os.system("cls" if os.name == "nt" else "clear")

    title = text2art("AgentWizard", font="shimrod")

    print(title)

    print("""
🪄 welcome to the agent builder wizard!! 🪄

First we need to create the agents that will work together to accomplish tasks:
    """)
    make_agent = True
    agents = []
    while make_agent:
        print('---')
        print(f"Agent #{len(agents)+1}")

        agent_incomplete = True
        agent = None
        while agent_incomplete:
            agent = inquirer.prompt([
                inquirer.Text("name", message="What's the name of this agent? (snake_case)"),
                inquirer.Text("role", message="What role does this agent have?"),
                inquirer.Text("goal", message="What is the goal of the agent?"),
                inquirer.Text("backstory", message="Give your agent a backstory"),
                # TODO: make a list - #2
                inquirer.Text('model', message="What LLM should this agent use? (any LiteLLM provider)", default="openai/gpt-4"),
                # inquirer.List("model", message="What LLM should this agent use? (any LiteLLM provider)", choices=[
                #     'mixtral_llm',
                #     'mixtral_llm',
                # ]),
            ])

            if not agent['name'] or agent['name'] == '':
                print(term_color("Error: Agent name is required - Try again", 'red'))
                agent_incomplete = True
            elif not is_snake_case(agent['name']):
                print(term_color("Error: Agent name must be snake case - Try again", 'red'))
            else:
                agent_incomplete = False

        make_agent = inquirer.confirm(message="Create another agent?")
        agents.append(agent)

    print('')
    for x in range(3):
        time.sleep(0.3)
        print('.')
    print('Boom! We made some agents (ﾉ>ω<)ﾉ :｡･:*:･ﾟ’★,｡･:*:･ﾟ’☆')
    time.sleep(0.5)
    print('')
    print('Now lets make some tasks for the agents to accomplish!')
    print('')

    make_task = True
    tasks = []
    while make_task:
        print('---')
        print(f"Task #{len(tasks) + 1}")

        task_incomplete = True
        task = None
        while task_incomplete:
            task = inquirer.prompt([
                inquirer.Text("name", message="What's the name of this task? (snake_case)"),
                inquirer.Text("description", message="Describe the task in more detail"),
                inquirer.Text("expected_output",
                              message="What do you expect the result to look like? (ex: A 5 bullet point summary of the email)"),
                inquirer.List("agent", message="Which agent should be assigned this task?",
                              choices=[a['name'] for a in agents], ),
            ])

            if not task['name'] or task['name'] == '':
                print(term_color("Error: Task name is required - Try again", 'red'))
            elif not is_snake_case(task['name']):
                print(term_color("Error: Task name must be snake case - Try again", 'red'))
            else:
                task_incomplete = False

        make_task = inquirer.confirm(message="Create another task?")
        tasks.append(task)

    print('')
    for x in range(3):
        time.sleep(0.3)
        print('.')
    print('Let there be tasks (ノ ˘_˘)ノ　ζ|||ζ　ζ|||ζ　ζ|||ζ')

    return {'tasks': tasks, 'agents': agents}


def ask_tools() -> list:
    use_tools = inquirer.confirm(
        message="Do you want to add agent tools now? (you can do this later with `agentstack tools add <tool_name>`)",
    )

    if not use_tools:
        return []

    tools_to_add = []

    adding_tools = True
    script_dir = os.path.dirname(os.path.abspath(__file__))
    tools_json_path = os.path.join(script_dir, '..', 'tools', 'tools.json')

    # Load the JSON data
    tools_data = open_json_file(tools_json_path)

    while adding_tools:

        tool_type = inquirer.list_input(
            message="What category tool do you want to add?",
            choices=list(tools_data.keys()) + ["~~ Stop adding tools ~~"]
        )

        tools_in_cat = [f"{t['name']} - {t['url']}" for t in tools_data[tool_type] if t not in tools_to_add]
        tool_selection = inquirer.list_input(
            message="Select your tool",
            choices=tools_in_cat
        )

        tools_to_add.append(tool_selection.split(' - ')[0])

        print("Adding tools:")
        for t in tools_to_add:
            print(f'  - {t}')
        print('')
        adding_tools = inquirer.confirm("Add another tool?")

    return tools_to_add


def ask_project_details(slug_name: Optional[str] = None) -> dict:
    name = inquirer.text(message="What's the name of your project (snake_case)", default=slug_name or '')

    if not is_snake_case(name):
        print(term_color("Project name must be snake case", 'red'))
        return ask_project_details(slug_name)

    questions = inquirer.prompt([
        inquirer.Text("version", message="What's the initial version", default="0.1.0"),
        inquirer.Text("description", message="Enter a description for your project"),
        inquirer.Text("author", message="Who's the author (your name)?"),
    ])

    questions['name'] = name

    return questions


def insert_template(project_details: dict, framework_name: str, design: dict, template_data: Optional[dict] = None):
    framework = FrameworkData(framework_name.lower())
    project_metadata = ProjectMetadata(project_name=project_details["name"],
                                       description=project_details["description"],
                                       author_name=project_details["author"],
                                       version="0.0.1",
                                       license="MIT",
                                       year=datetime.now().year,
                                       template=template_data['name'],
                                       template_version=template_data['template_version'] if template_data else None)

    project_structure = ProjectStructure()
    project_structure.agents = design["agents"]
    project_structure.tasks = design["tasks"]

    cookiecutter_data = CookiecutterData(project_metadata=project_metadata,
                                         structure=project_structure,
                                         framework=framework_name.lower())

    template_path = get_package_path() / f'templates/{framework.name}'
    with open(f"{template_path}/cookiecutter.json", "w") as json_file:
        json.dump(cookiecutter_data.to_dict(), json_file)

    # copy .env.example to .env
    shutil.copy(
        f'{template_path}/{"{{cookiecutter.project_metadata.project_slug}}"}/.env.example',
        f'{template_path}/{"{{cookiecutter.project_metadata.project_slug}}"}/.env')

    if os.path.isdir(project_details['name']):
        print(term_color(f"Directory {template_path} already exists. Please check this and try again", "red"))
        return

    cookiecutter(str(template_path), no_input=True, extra_context=None)

    # TODO: inits a git repo in the directory the command was run in
    # TODO: not where the project is generated. Fix this
    # TODO: also check if git is installed or if there are any git repos above the current dir
    try:
        pass
        # subprocess.check_output(["git", "init"])
        # subprocess.check_output(["git", "add", "."])
    except:
        print("Failed to initialize git repository. Maybe you're already in one? Do this with: git init")

    # TODO: check if poetry is installed and if so, run poetry install in the new directory
    # os.system("poetry install")
    # os.system("cls" if os.name == "nt" else "clear")
    # TODO: add `agentstack docs` command
    print(
        "\n"
        "🚀 \033[92mAgentStack project generated successfully!\033[0m\n\n"
        "  Next, run:\n"
        f"    cd {project_metadata.project_slug}\n"
        "    poetry install\n"
        "    agentstack run\n\n"
        "  Add agents and tasks with:\n"
        "    `agentstack generate agent/task <name>`\n\n"
        "  Run `agentstack quickstart` or `agentstack docs` for next steps.\n"
    )


# def add_tools(tools: list, project_name: str):
#     for tool in tools:
#         generation.add_tool(tool, path=project_name)


def list_tools():
    # Display the tools
    tools = get_all_tools()
    curr_category = None
    
    print("\n\nAvailable AgentStack Tools:")
    for category, tools in itertools.groupby(tools, lambda x: x.category):
        if curr_category != category:
            print(f"\n{category}:")
            curr_category = category
        for tool in tools:
            print("  - ", end='')
            print(term_color(f"{tool.name}", 'blue'), end='')
            print(f": {tool.url if tool.url else 'AgentStack default tool'}")

    print("\n\n✨ Add a tool with: agentstack tools add <tool_name>")
    print("   https://docs.agentstack.sh/tools/core")<|MERGE_RESOLUTION|>--- conflicted
+++ resolved
@@ -4,11 +4,8 @@
 import time
 from datetime import datetime
 from typing import Optional
-<<<<<<< HEAD
 import requests
-=======
 import itertools
->>>>>>> 91663f3f
 
 from art import text2art
 import inquirer
@@ -66,9 +63,6 @@
         }
 
         tools = template_data['tools']
-        # for tool_data in template_data['tools']:
-        #     generation.add_tool(tool_data['name'], agents=tool_data['agents'], path=project_details['name'])
-
 
     elif use_wizard:
         welcome_message()
@@ -103,7 +97,6 @@
         f"design: {design}"
     )
     insert_template(project_details, framework, design, template_data)
-    # add_tools(tools, project_details['name'])
     for tool_data in tools:
         generation.add_tool(tool_data['name'], agents=tool_data['agents'], path=project_details['name'])
 
@@ -369,16 +362,11 @@
     )
 
 
-# def add_tools(tools: list, project_name: str):
-#     for tool in tools:
-#         generation.add_tool(tool, path=project_name)
-
-
 def list_tools():
     # Display the tools
     tools = get_all_tools()
     curr_category = None
-    
+
     print("\n\nAvailable AgentStack Tools:")
     for category, tools in itertools.groupby(tools, lambda x: x.category):
         if curr_category != category:
