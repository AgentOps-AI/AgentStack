--- conflicted
+++ resolved
@@ -7,16 +7,9 @@
 from agentstack.tasks import TaskConfig
 from agentstack.agents import AgentConfig
 from agentstack.generation import asttools
-<<<<<<< HEAD
-from agentstack.proj_templates import TemplateConfig
-import os
-import json
-from agentstack.utils import term_color
-=======
 from agentstack import graph
 if TYPE_CHECKING:
     from agentstack.generation import InsertionPoint
->>>>>>> a8a0987e
 
 ENTRYPOINT: Path = Path('src/crew.py')
 
@@ -72,7 +65,7 @@
         return Task(
             config=self.tasks_config['{task.name}'],
         )"""
-        
+
         if not self.source[:pos].endswith('\n'):
             code = '\n\n' + code
         if not self.source[pos:].startswith('\n'):
@@ -102,7 +95,7 @@
             tools=[], # add tools here or use `agentstack tools add <tool_name>
             verbose=True,
         )"""
-        
+
         if not self.source[:pos].endswith('\n'):
             code = '\n\n' + code
         if not self.source[pos:].startswith('\n'):
@@ -287,7 +280,7 @@
     """
     if position is not None:
         raise NotImplementedError("Agent insertion points are not supported in CrewAI.")
-    
+
     with CrewFile(conf.PATH / ENTRYPOINT) as crew_file:
         crew_file.add_agent_method(agent)
 
@@ -353,10 +346,16 @@
     return tool_funcs
 
 
-<<<<<<< HEAD
+def get_graph() -> list[graph.Edge]:
+    """Get the graph of the user's project."""
+    log.debug("CrewAI does not support graph generation.")
+    return []
+
+
+
 def create_tool(tool_name: str) -> None:
     """Create a new custom tool in the user's project.
-    
+
     Args:
         tool_name: Name of the tool to create (must be snake_case)
     """
@@ -417,21 +416,15 @@
     # Update crew.py to import the new tool
     crew_file = CrewFile(conf.PATH / ENTRYPOINT)
     tools_import_line = f"from .tools.{tool_name} import {tool_name}_tool\n"
-    
+
     # Add import after the last tool import or at the top if no tool imports exist
     source_lines = crew_file.source.split('\n')
     tool_import_marker = "# tool import"
-    
+
     for i, line in enumerate(source_lines):
         if tool_import_marker in line:
             source_lines.insert(i + 1, tools_import_line)
             break
-    
+
     crew_file.source = '\n'.join(source_lines)
-    crew_file.write()
-=======
-def get_graph() -> list[graph.Edge]:
-    """Get the graph of the user's project."""
-    log.debug("CrewAI does not support graph generation.")
-    return []
->>>>>>> a8a0987e
+    crew_file.write()