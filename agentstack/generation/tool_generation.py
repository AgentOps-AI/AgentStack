import importlib.resources
import json
import sys
from typing import Optional, List, Dict, Union

from . import get_agent_names
from .gen_utils import insert_code_after_tag, string_in_file, _framework_filename
from ..utils import open_json_file, get_framework, term_color
import os
import shutil
import fileinput
import astor
import ast

TOOL_INIT_FILENAME = "src/tools/__init__.py"
AGENTSTACK_JSON_FILENAME = "agentstack.json"


def add_tool(tool_name: str, path: Optional[str] = None, agents: Optional[List[str]] = []):
    if path:
        path = path.endswith('/') and path or path + '/'
    else:
        path = './'
    with importlib.resources.path(f'agentstack.tools', 'tools.json') as tools_data_path:
        tools = open_json_file(tools_data_path)
        framework = get_framework(path)
        assert_tool_exists(tool_name, tools)
        agentstack_json = open_json_file(f'{path}{AGENTSTACK_JSON_FILENAME}')

        # if tool_name in agentstack_json.get('tools', []):
        #     print(term_color(f'Tool {tool_name} is already installed', 'red'))
        #     sys.exit(1)

        with importlib.resources.path(f'agentstack.tools', f"{tool_name}.json") as tool_data_path:
            tool_data = open_json_file(tool_data_path)

            with importlib.resources.path(f'agentstack.templates.{framework}.tools',
                                          f"{tool_name}_tool.py") as tool_file_path:
                if tool_data.get('packages'):
                    if os.system(f"poetry add {' '.join(tool_data['packages'])}") == 1: # Install packages
                        print(term_color("AgentStack: Failed to install tool requirements. Please resolve dependency issues and try again,", 'red'))
                        return
                shutil.copy(tool_file_path, f'{path}src/tools/{tool_name}_tool.py')  # Move tool from package to project
                add_tool_to_tools_init(tool_data, path)  # Export tool from tools dir
                add_tool_to_agent_definition(framework, tool_data, path, agents)  # Add tool to agent definition
                if tool_data.get('env'): # if the env vars aren't in the .env files, add them
                    first_var_name = tool_data['env'].split('=')[0]
                    if not string_in_file(f'{path}.env', first_var_name):
                        insert_code_after_tag(f'{path}.env', '# Tools', [tool_data['env']], next_line=True)  # Add env var
                    if not string_in_file(f'{path}.env.example', first_var_name):
                        insert_code_after_tag(f'{path}.env.example', '# Tools', [tool_data['env']], next_line=True)  # Add env var
<<<<<<< HEAD
                if tool_data.get('post_install'):
                    os.system(tool_data['post_install'])
=======

>>>>>>> b76924d3
                if not agentstack_json.get('tools'):
                    agentstack_json['tools'] = []
                if tool_name not in agentstack_json['tools']:
                    agentstack_json['tools'].append(tool_name)

                with open(f'{path}{AGENTSTACK_JSON_FILENAME}', 'w') as f:
                    json.dump(agentstack_json, f, indent=4)

                print(term_color(f'🔨 Tool {tool_name} added to agentstack project successfully', 'green'))
                if tool_data.get('cta'):
                    print(term_color(f'🪩 {tool_data["cta"]}', 'blue'))


def remove_tool(tool_name: str, path: Optional[str] = None):
    if path:
        path = path.endswith('/') and path or path + '/'
    else:
        path = './'
    with importlib.resources.path(f'agentstack.tools', 'tools.json') as tools_data_path:
        tools = open_json_file(tools_data_path)
        framework = get_framework()
        assert_tool_exists(tool_name, tools)
        agentstack_json = open_json_file(f'{path}{AGENTSTACK_JSON_FILENAME}')

        if not tool_name in agentstack_json.get('tools', []):
            print(term_color(f'Tool {tool_name} is not installed', 'red'))
            sys.exit(1)

        with importlib.resources.path(f'agentstack.tools', f"{tool_name}.json") as tool_data_path:
            tool_data = open_json_file(tool_data_path)
            if tool_data.get('packages'):
                os.system(f"poetry remove {' '.join(tool_data['packages'])}") # Uninstall packages
            os.remove(f'{path}src/tools/{tool_name}_tool.py')
            remove_tool_from_tools_init(tool_data, path)
            remove_tool_from_agent_definition(framework, tool_data, path)
            if tool_data.get('post_remove'):
                os.system(tool_data['post_remove'])
            # We don't remove the .env variables to preserve user data.

            agentstack_json['tools'].remove(tool_name)
            with open(f'{path}{AGENTSTACK_JSON_FILENAME}', 'w') as f:
                json.dump(agentstack_json, f, indent=4)

            print(term_color(f'🔨 Tool {tool_name}', 'green'), term_color('removed', 'red'), term_color('from agentstack project successfully', 'green'))


def _format_tool_import_statement(tool_data: dict):
    return f"from .{tool_data['name']}_tool import {', '.join([tool_name for tool_name in tool_data['tools']])}"


def add_tool_to_tools_init(tool_data: dict, path: str = ''):
    file_path = f'{path}{TOOL_INIT_FILENAME}'
    tag = '# tool import'
    code_to_insert = [_format_tool_import_statement(tool_data), ]
    insert_code_after_tag(file_path, tag, code_to_insert, next_line=True)


def remove_tool_from_tools_init(tool_data: dict, path: str = ''):
    """Search for the import statement in the init and remove it."""
    file_path = f'{path}{TOOL_INIT_FILENAME}'
    import_statement = _format_tool_import_statement(tool_data)
    with fileinput.input(files=file_path, inplace=True) as f:
        for line in f:
            if line.strip() != import_statement:
                print(line, end='')


def add_tool_to_agent_definition(framework: str, tool_data: dict, path: str = '', agents: list[str] = []):
    """
        Add tools to specific agent definitions using AST transformation.

        Args:
            framework: Name of the framework
            tool_data: Dictionary containing tool information
                {
                    "tools": List[str],  # List of tool names to add
                    "tools_bundled": bool  # Whether to include tools.*
                }
            agents: Optional list of agent names to modify. If None, modifies all agents.
            path: Optional path to the framework file
        """
    modify_agent_tools(framework, tool_data, 'add', agents, path, 'tools')


def remove_tool_from_agent_definition(framework: str, tool_data: dict, path: str = ''):
    modify_agent_tools(framework, tool_data, 'remove', None, path, 'tools')


def assert_tool_exists(tool_name: str, tools: dict):
    for cat in tools.keys():
        for tool_dict in tools[cat]:
            if tool_dict['name'] == tool_name:
                return

    print(term_color(f'No known agentstack tool: {tool_name}', 'red'))
    sys.exit(1)


def _create_tool_attribute(tool_name: str, base_name: str = 'tools') -> ast.Attribute:
    """Create an AST node for a tool attribute"""
    return ast.Attribute(
        value=ast.Name(id=base_name, ctx=ast.Load()),
        attr=tool_name,
        ctx=ast.Load()
    )

def _create_starred_tool(tool_name: str, base_name: str = 'tools') -> ast.Starred:
    """Create an AST node for a starred tool expression"""
    return ast.Starred(
        value=ast.Attribute(
            value=ast.Name(id=base_name, ctx=ast.Load()),
            attr=tool_name,
            ctx=ast.Load()
        ),
        ctx=ast.Load()
    )


def _create_tool_attributes(
        tool_names: List[str],
        base_name: str = 'tools'
) -> List[ast.Attribute]:
    """Create AST nodes for multiple tool attributes"""
    return [_create_tool_attribute(name, base_name) for name in tool_names]


def _create_tool_nodes(
    tool_names: List[str],
    is_bundled: bool = False,
    base_name: str = 'tools'
) -> List[Union[ast.Attribute, ast.Starred]]:
    """Create AST nodes for multiple tool attributes"""
    return [
        _create_starred_tool(name, base_name) if is_bundled
        else _create_tool_attribute(name, base_name)
        for name in tool_names
    ]


def _is_tool_node_match(node: ast.AST, tool_name: str, base_name: str = 'tools') -> bool:
    """
    Check if an AST node matches a tool reference, regardless of whether it's starred

    Args:
        node: AST node to check (can be Attribute or Starred)
        tool_name: Name of the tool to match
        base_name: Base module name (default: 'tools')

    Returns:
        bool: True if the node matches the tool reference
    """
    # If it's a Starred node, check its value
    if isinstance(node, ast.Starred):
        node = node.value

    # Extract the attribute name and base regardless of node type
    if isinstance(node, ast.Attribute):
        is_base_match = (isinstance(node.value, ast.Name) and
                         node.value.id == base_name)
        is_name_match = node.attr == tool_name
        return is_base_match and is_name_match

    return False


def _process_tools_list(
        current_tools: List[ast.AST],
        tool_data: Dict,
        operation: str,
        base_name: str = 'tools'
) -> List[ast.AST]:
    """
    Process a tools list according to the specified operation.

    Args:
        current_tools: Current list of tool nodes
        tool_data: Tool configuration dictionary
        operation: Operation to perform ('add' or 'remove')
        base_name: Base module name for tools
    """
    if operation == 'add':
        new_tools = current_tools.copy()
        # Add new tools with bundling if specified
        new_tools.extend(_create_tool_nodes(
            tool_data["tools"],
            tool_data.get("tools_bundled", False),
            base_name
        ))
        return new_tools

    elif operation == 'remove':
        # Filter out tools that match any in the removal list
        return [
            tool for tool in current_tools
            if not any(_is_tool_node_match(tool, name, base_name)
                       for name in tool_data["tools"])
        ]

    raise ValueError(f"Unsupported operation: {operation}")


def _modify_agent_tools(
        node: ast.FunctionDef,
        tool_data: Dict,
        operation: str,
        agents: Optional[List[str]] = None,
        base_name: str = 'tools'
) -> ast.FunctionDef:
    """
    Modify the tools list in an agent definition.

    Args:
        node: AST node of the function to modify
        tool_data: Tool configuration dictionary
        operation: Operation to perform ('add' or 'remove')
        agents: Optional list of agent names to modify
        base_name: Base module name for tools
    """
    # Skip if not in specified agents list
    if agents is not None and node.name not in agents:
        return node

    # Check if this is an agent-decorated function
    if not any(isinstance(d, ast.Name) and d.id == 'agent'
               for d in node.decorator_list):
        return node

    # Find the Return statement and modify tools
    for item in node.body:
        if isinstance(item, ast.Return):
            agent_call = item.value
            if isinstance(agent_call, ast.Call):
                for kw in agent_call.keywords:
                    if kw.arg == 'tools':
                        if isinstance(kw.value, ast.List):
                            # Process the tools list
                            new_tools = _process_tools_list(
                                kw.value.elts,
                                tool_data,
                                operation,
                                base_name
                            )

                            # Replace with new list
                            kw.value = ast.List(elts=new_tools, ctx=ast.Load())

    return node


def modify_agent_tools(
        framework: str,
        tool_data: Dict,
        operation: str,
        agents: Optional[List[str]] = None,
        path: str = '',
        base_name: str = 'tools'
) -> None:
    """
    Modify tools in agent definitions using AST transformation.

    Args:
        framework: Name of the framework
        tool_data: Dictionary containing tool information
            {
                "tools": List[str],  # List of tool names
                "tools_bundled": bool  # Whether to include tools.* (for add operation)
            }
        operation: Operation to perform ('add' or 'remove')
        agents: Optional list of agent names to modify
        path: Optional path to the framework file
        base_name: Base module name for tools (default: 'tools')
    """
    if agents is not None:
        valid_agents = get_agent_names(path=path)
        for agent in agents:
            if agent not in valid_agents:
                print(term_color(f"Agent '{agent}' not found in the project.", 'red'))
                sys.exit(1)

    filename = _framework_filename(framework, path)

    with open(filename, 'r') as f:
        source = f.read()

    tree = ast.parse(source)

    class ModifierTransformer(ast.NodeTransformer):
        def visit_FunctionDef(self, node):
            return _modify_agent_tools(node, tool_data, operation, agents, base_name)

    modified_tree = ModifierTransformer().visit(tree)
    modified_source = astor.to_source(modified_tree)

    with open(filename, 'w') as f:
        f.write(modified_source)<|MERGE_RESOLUTION|>--- conflicted
+++ resolved
@@ -49,12 +49,8 @@
                         insert_code_after_tag(f'{path}.env', '# Tools', [tool_data['env']], next_line=True)  # Add env var
                     if not string_in_file(f'{path}.env.example', first_var_name):
                         insert_code_after_tag(f'{path}.env.example', '# Tools', [tool_data['env']], next_line=True)  # Add env var
-<<<<<<< HEAD
                 if tool_data.get('post_install'):
                     os.system(tool_data['post_install'])
-=======
-
->>>>>>> b76924d3
                 if not agentstack_json.get('tools'):
                     agentstack_json['tools'] = []
                 if tool_name not in agentstack_json['tools']:
