--- conflicted
+++ resolved
@@ -1,13 +1,12 @@
 import sys
-import argparse
-import webbrowser
-
-<<<<<<< HEAD
 from agentstack.cli import init_project_builder, list_tools, configure_default_model, serve_project
 from agentstack.telemetry import track_cli_command
 from agentstack.utils import get_version, get_framework
 import agentstack.generation as generation
-=======
+from agentstack.update import check_for_updates
+import argparse
+import webbrowser
+
 from agentstack import conf, auth
 from agentstack.cli import (
     init_project_builder,
@@ -20,7 +19,6 @@
 from agentstack.telemetry import track_cli_command, update_telemetry
 from agentstack.utils import get_version, term_color
 from agentstack import generation
->>>>>>> 1f12f53b
 from agentstack.update import check_for_updates
 
 
@@ -143,29 +141,21 @@
     )
     tools_remove_parser.add_argument("name", help="Name of the tool to remove")
 
-<<<<<<< HEAD
-    # 'update' command
-    update = subparsers.add_parser('update', aliases=['u'], help='Check for updates')
+    export_parser = subparsers.add_parser(
+        'export', aliases=['e'], help='Export your agent as a template', parents=[global_parser]
+    )
+    export_parser.add_argument('filename', help='The name of the file to export to')
+
+    update = subparsers.add_parser('update', aliases=['u'], help='Check for updates', parents=[global_parser])
 
     # 'deploy' command
     serve_parser = subparsers.add_parser('serve', aliases=['s'], help='Serve your agent')
 
-    # Parse arguments
-    args = parser.parse_args()
-=======
-    export_parser = subparsers.add_parser(
-        'export', aliases=['e'], help='Export your agent as a template', parents=[global_parser]
-    )
-    export_parser.add_argument('filename', help='The name of the file to export to')
-
-    update = subparsers.add_parser('update', aliases=['u'], help='Check for updates', parents=[global_parser])
-
     # Parse known args and store unknown args in extras; some commands use them later on
     args, extra_args = parser.parse_known_args()
 
     # Set the project path from --path if it is provided in the global_parser
     conf.set_path(args.project_path)
->>>>>>> 1f12f53b
 
     # Handle version
     if args.version:
@@ -213,16 +203,9 @@
             auth.login()
         elif args.command in ['update', 'u']:
             pass  # Update check already done
+        if args.command in ['serve', 's']:
+            serve_project()
         else:
-<<<<<<< HEAD
-            tools_parser.print_help()
-    elif args.command in ['update', 'u']:
-        pass  # Update check already done
-    if args.command in ['serve', 's']:
-        serve_project()
-    else:
-        parser.print_help()
-=======
             parser.print_help()
     except Exception as e:
         update_telemetry(telemetry_id, result=1, message=str(e))
@@ -231,7 +214,6 @@
         sys.exit(1)
 
     update_telemetry(telemetry_id, result=0)
->>>>>>> 1f12f53b
 
 
 if __name__ == "__main__":
