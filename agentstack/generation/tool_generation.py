--- conflicted
+++ resolved
@@ -23,7 +23,7 @@
         framework = get_framework(path)
         assert_tool_exists(tool_name, tools)
         agentstack_json = open_json_file(f'{path}{AGENTSTACK_JSON_FILENAME}')
-        
+
         if tool_name in agentstack_json.get('tools', []):
             print(term_color(f'Tool {tool_name} is already installed', 'red'))
             sys.exit(1)
@@ -32,16 +32,11 @@
             tool_data = open_json_file(tool_data_path)
 
             with importlib.resources.path(f'agentstack.templates.{framework}.tools', f"{tool_name}_tool.py") as tool_file_path:
-<<<<<<< HEAD
-                if os.system(tool_data['package']) == 1:  # Install package
-                    print(term_color("AgentStack: Failed to install tool requirements. Please resolve dependency issues and try again,", 'red'))
-                    return
-                shutil.copy(tool_file_path, f'{path + "/" if path else ""}src/tools/{tool_name}_tool.py')  # Move tool from package to project
-=======
                 if tool_data.get('packages'):
-                    os.system(f"poetry add {' '.join(tool_data['packages'])}")  # Install packages
+                    if os.system(f"poetry add {' '.join(tool_data['packages'])}") == 1: # Install packages
+                        print(term_color("AgentStack: Failed to install tool requirements. Please resolve dependency issues and try again,", 'red'))
+                        return
                 shutil.copy(tool_file_path, f'{path}src/tools/{tool_name}_tool.py')  # Move tool from package to project
->>>>>>> 2148671a
                 add_tool_to_tools_init(tool_data, path)  # Export tool from tools dir
                 add_tool_to_agent_definition(framework, tool_data, path)  # Add tool to agent definition
                 if tool_data.get('env'): # if the env vars aren't in the .env files, add them
@@ -50,7 +45,7 @@
                         insert_code_after_tag(f'{path}.env', '# Tools', [tool_data['env']], next_line=True)  # Add env var
                     if not string_in_file(f'{path}.env.example', first_var_name):
                         insert_code_after_tag(f'{path}.env.example', '# Tools', [tool_data['env']], next_line=True)  # Add env var
-                
+
                 if not agentstack_json.get('tools'):
                     agentstack_json['tools'] = []
                 agentstack_json['tools'].append(tool_name)
@@ -73,7 +68,7 @@
         framework = get_framework()
         assert_tool_exists(tool_name, tools)
         agentstack_json = open_json_file(f'{path}{AGENTSTACK_JSON_FILENAME}')
-        
+
         if not tool_name in agentstack_json.get('tools', []):
             print(term_color(f'Tool {tool_name} is not installed', 'red'))
             sys.exit(1)
@@ -86,11 +81,11 @@
             remove_tool_from_tools_init(tool_data, path)
             remove_tool_from_agent_definition(framework, tool_data, path)
             # We don't remove the .env variables to preserve user data.
-            
+
             agentstack_json['tools'].remove(tool_name)
             with open(f'{path}{AGENTSTACK_JSON_FILENAME}', 'w') as f:
                 json.dump(agentstack_json, f, indent=4)
-            
+
             print(term_color(f'🔨 Tool {tool_name}', 'green'), term_color('removed', 'red'), term_color('from agentstack project successfully', 'green'))
 
 
