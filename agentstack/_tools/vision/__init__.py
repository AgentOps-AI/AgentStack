--- conflicted
+++ resolved
@@ -4,13 +4,10 @@
 import base64
 import tempfile
 import requests
-<<<<<<< HEAD
 from fnmatch import fnmatch
+import anthropic
 from agentstack import tools
-from openai import OpenAI
-=======
-import anthropic
->>>>>>> 343712a0
+
 
 __all__ = ["analyze_image"]
 
@@ -18,16 +15,7 @@
 MODEL = os.getenv('VISION_MODEL', "claude-3-5-sonnet-20241022")
 MAX_TOKENS: int = int(os.getenv('VISION_MAX_TOKENS', 1024))
 
-<<<<<<< HEAD
-def _is_path_allowed(path: str, allowed_patterns: list[str]) -> bool:
-    """Check if the given path matches any of the allowed patterns."""
-    return any(fnmatch(path, pattern) for pattern in allowed_patterns)
 
-
-def analyze_image(image_path_url: str) -> str:
-    """
-    Analyze an image using OpenAI's Vision API.
-=======
 MEDIA_TYPES = {
     "jpg": "image/jpeg",
     "jpeg": "image/jpeg",
@@ -36,7 +24,6 @@
     "webp": "image/webp",
 }
 ALLOWED_MEDIA_TYPES = list(MEDIA_TYPES.keys())
->>>>>>> 343712a0
 
 # image sizes that will not be resized
 # TODO is there any value in resizing pre-upload?
@@ -46,17 +33,11 @@
 # 9:16	819x1456 px
 # 1:2	784x1568 px
 
-<<<<<<< HEAD
-    Returns:
-        str: Description of the image contents
-    """
-    permissions = tools.get_permissions(analyze_image)
-    if not permissions.READ:
-        return "User has not granted read permission."
-    
-    client = OpenAI()
-=======
->>>>>>> 343712a0
+
+def _is_path_allowed(path: str, allowed_patterns: list[str]) -> bool:
+    """Check if the given path matches any of the allowed patterns."""
+    return any(fnmatch(path, pattern) for pattern in allowed_patterns)
+
 
 def _get_media_type(image_filename: str) -> Optional[str]:
     """Get the media type from an image filename."""
@@ -66,25 +47,9 @@
     return None
 
 
-<<<<<<< HEAD
-    if "http" in image_path_url:
-        if not permissions.allow_http:
-            return "User has not granted permission to access the internet."
-        return _analyze_web_image(client, image_path_url)
-    
-    if permissions.allowed_dirs:
-        if not _is_path_allowed(image_path_url, permissions.allowed_dirs):
-            return (
-                f"Error: Access to file {image_path_url} is not allowed. "
-                f"Allowed directories: {permissions.allowed_dirs}"
-            )
-    
-    return _analyze_local_image(client, image_path_url)
-=======
 def _encode_image(image_handle: IO) -> str:
     """Encode a file handle to base64."""
     return base64.b64encode(image_handle.read()).decode("utf-8")
->>>>>>> 343712a0
 
 
 def _make_anthropic_request(image_handle: IO, media_type: str) -> anthropic.types.Message:
@@ -143,6 +108,10 @@
     Returns:
         str: Description of the image contents
     """
+    permissions = tools.get_permissions(analyze_image)
+    if not permissions.READ:
+        return "User has not granted read permission."
+
     if not image_path_or_url:
         return "Image Path or URL is required."
 
@@ -151,5 +120,16 @@
         return f"Unsupported image type use {ALLOWED_MEDIA_TYPES}."
 
     if "http" in image_path_or_url:
+        if not permissions.allow_http:
+            return "User has not granted permission to access the internet."
+
         return _analyze_web_image(image_path_or_url, media_type)
+
+    if permissions.allowed_dirs:
+        if not _is_path_allowed(image_path_url, permissions.allowed_dirs):
+            return (
+                f"Error: Access to file {image_path_url} is not allowed. "
+                f"Allowed directories: {permissions.allowed_dirs}"
+            )
+
     return _analyze_local_image(image_path_or_url, media_type)