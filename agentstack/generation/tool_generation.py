--- conflicted
+++ resolved
@@ -6,13 +6,8 @@
 import sys
 from typing import Optional, List, Dict, Union
 
-<<<<<<< HEAD
-from agentstack import packaging
-from .gen_utils import insert_code_after_tag, string_in_file
-=======
 from . import get_agent_names
 from .gen_utils import insert_code_after_tag, string_in_file, _framework_filename
->>>>>>> c2725af6
 from ..utils import open_json_file, get_framework, term_color
 import os
 import shutil
@@ -51,12 +46,7 @@
     url: Optional[str] = None
     tools_bundled: bool = False
     cta: Optional[str] = None
-<<<<<<< HEAD
-    env: Optional[str] = None
-=======
     env: Optional[dict] = None
-    packages: Optional[List[str]] = None
->>>>>>> c2725af6
     post_install: Optional[str] = None
     post_remove: Optional[str] = None
 
@@ -82,13 +72,9 @@
     def get_import_statement(self) -> str:
         return f"from .{self.name}_tool import {', '.join(self.tools)}"
 
-<<<<<<< HEAD
     def get_path(self) -> Path:
         return get_package_path()/'tools'/tool_name
 
-
-def add_tool(tool_name: str, path: Optional[str] = None):
-=======
     def get_impl_file_path(self, framework: str) -> Path:
         return get_package_path() / f'templates/{framework}/tools/{self.name}_tool.py'
 
@@ -107,7 +93,6 @@
     return [ToolConfig.from_json(path) for path in get_all_tool_paths()]
 
 def add_tool(tool_name: str, path: Optional[str] = None, agents: Optional[List[str]] = []):
->>>>>>> c2725af6
     if path:
         path = path.endswith('/') and path or path + '/'
     else:
@@ -121,18 +106,9 @@
         sys.exit(1)
 
     tool_data = ToolConfig.from_tool_name(tool_name)
-<<<<<<< HEAD
     tool_file_path = importlib.resources.files(f'agentstack.templates.{framework}.tools') / f'{tool_name}_tool.py'
 
     packaging.install_tool(tool_data, path)
-=======
-    tool_file_path = tool_data.get_impl_file_path(framework)
-
-
-    if tool_data.packages:
-        os.system(f"poetry add {' '.join(tool_data.packages)}")  # Install packages
-    shutil.copy(tool_file_path, f'{path}src/tools/{tool_name}_tool.py')  # Move tool from package to project
->>>>>>> c2725af6
     add_tool_to_tools_init(tool_data, path)  # Export tool from tools dir
     add_tool_to_agent_definition(framework=framework, tool_data=tool_data, path=path, agents=agents)  # Add tool to agent definition
 
@@ -169,12 +145,7 @@
         sys.exit(1)
 
     tool_data = ToolConfig.from_tool_name(tool_name)
-    if tool_data.packages:
-        packaging.remove(' '.join(tool_data.packages))
-    try:
-        os.remove(f'{path}src/tools/{tool_name}_tool.py')
-    except FileNotFoundError:
-        print(f'"src/tools/{tool_name}_tool.py" not found')
+    packaging.remove_tool(tool_data, path)
     remove_tool_from_tools_init(tool_data, path)
     remove_tool_from_agent_definition(framework, tool_data, path)
     if tool_data.post_remove:
