--- conflicted
+++ resolved
@@ -5,7 +5,7 @@
 import requests
 import json
 from agentstack import ValidationError
-from agentstack.utils import get_package_path, open_json_file, term_color
+from agentstack.utils import get_package_path
 
 
 class TemplateConfig_v1(pydantic.BaseModel):
@@ -51,20 +51,14 @@
         The framework the template is for.
     method: str
         The method used by the project. ie. "sequential"
-    agents: list[dict]
+    agents: list[TemplateConfig.Agent]
         A list of agents used by the project.
-    tasks: list[dict]
+    tasks: list[TemplateConfig.Task]
         A list of tasks used by the project.
-    tools: list[dict]
-<<<<<<< HEAD
-        A list of tools used by the project. TODO validate this against a tool schema
-    inputs: dict[str, str]
-        A list of inputs and values used by the project.
-=======
+    tools: list[TemplateConfig.Tool]
         A list of tools used by the project.
     inputs: list[str]
         A list of inputs used by the project.
->>>>>>> b744d274
     """
 
     class Agent(pydantic.BaseModel):
@@ -86,23 +80,13 @@
 
     name: str
     description: str
-<<<<<<< HEAD
     template_version: Literal[2]
-    framework: str
-    method: str
-    agents: list[dict]
-    tasks: list[dict]
-    tools: list[dict]
-    inputs: dict[str, str]
-=======
-    template_version: Literal[1]
     framework: str
     method: str
     agents: list[Agent]
     tasks: list[Task]
     tools: list[Tool]
-    inputs: list[str]
->>>>>>> b744d274
+    inputs: dict[str, str]
 
     def write_to_file(self, filename: Path):
         if not filename.suffix == '.json':
@@ -115,31 +99,16 @@
     @classmethod
     def from_template_name(cls, name: str) -> 'TemplateConfig':
         path = get_package_path() / f'templates/proj_templates/{name}.json'
-<<<<<<< HEAD
-        if not os.path.exists(path):  # TODO raise exceptions and handle message/exit in cli
-            print(term_color(f'No known agentstack tool: {name}', 'red'))
-            sys.exit(1)
+        if not os.path.exists(path):
+            raise ValidationError(f"Template {name} not found.")
         return cls.from_file(path)
 
     @classmethod
     def from_file(cls, path: Path) -> 'TemplateConfig':
-        return cls.from_json(open_json_file(path))
-=======
         if not os.path.exists(path):
             raise ValidationError(f"Template {name} not found.")
-        return cls.from_json(path)
-
-    @classmethod
-    def from_json(cls, path: Path) -> 'TemplateConfig':
-        data = open_json_file(path)
-        try:
-            return cls(**data)
-        except pydantic.ValidationError as e:
-            err_msg = "Error validating template config JSON: \n    {path}\n\n"
-            for error in e.errors():
-                err_msg += f"{' '.join([str(loc) for loc in error['loc']])}: {error['msg']}\n"
-            raise ValidationError(err_msg)
->>>>>>> b744d274
+        with open(path, 'r') as f:
+            return cls.from_json(json.load(f))
 
     @classmethod
     def from_url(cls, url: str) -> 'TemplateConfig':
@@ -147,7 +116,6 @@
             raise ValidationError(f"Invalid URL: {url}")
         response = requests.get(url)
         if response.status_code != 200:
-<<<<<<< HEAD
             raise ValidationError(f"Failed to fetch template from {url}")
         return cls.from_json(response.json())
 
@@ -162,18 +130,12 @@
                 case _:
                     raise ValidationError(f"Unsupported template version: {data.get('template_version')}")
         except pydantic.ValidationError as e:
-            # TODO raise exceptions and handle message/exit in cli
-            print(term_color(f"Error validating template config JSON: \n{path}", 'red'))
+            err_msg = "Error validating template config JSON: \n    {path}\n\n"
             for error in e.errors():
-                print(f"{' '.join([str(loc) for loc in error['loc']])}: {error['msg']}")
-            sys.exit(1)
-=======
-            raise ValidationError(f"Failed to fetch template from URL:\n    {url}")
-        try:
-            return cls(**response.json())
+                err_msg += f"{' '.join([str(loc) for loc in error['loc']])}: {error['msg']}\n"
+            raise ValidationError(err_msg)
         except json.JSONDecodeError as e:
             raise ValidationError(f"Error decoding template JSON from URL:\n    {url}\n\n{e}")
->>>>>>> b744d274
 
 
 def get_all_template_paths() -> list[Path]:
