--- conflicted
+++ resolved
@@ -13,12 +13,7 @@
 import importlib.resources
 from cookiecutter.main import cookiecutter
 
-from .agentstack_data import (
-    FrameworkData,
-    ProjectMetadata,
-    ProjectStructure,
-    CookiecutterData,
-)
+from .agentstack_data import FrameworkData, ProjectMetadata, ProjectStructure, CookiecutterData
 from agentstack.logger import log
 from agentstack.utils import get_package_path
 from agentstack.generation.files import ConfigFile
@@ -28,61 +23,46 @@
 from agentstack.update import AGENTSTACK_PACKAGE
 
 PREFERRED_MODELS = [
-    "openai/gpt-4o",
-    "anthropic/claude-3-5-sonnet",
-    "openai/o1-preview",
-    "openai/gpt-4-turbo",
-    "anthropic/claude-3-opus",
+    'openai/gpt-4o',
+    'anthropic/claude-3-5-sonnet',
+    'openai/o1-preview',
+    'openai/gpt-4-turbo',
+    'anthropic/claude-3-opus',
 ]
 
-
-def init_project_builder(
-    slug_name: Optional[str] = None,
-    template: Optional[str] = None,
-    use_wizard: bool = False,
-):
+def init_project_builder(slug_name: Optional[str] = None, template: Optional[str] = None, use_wizard: bool = False):
     if slug_name and not is_snake_case(slug_name):
-        print(term_color("Project name must be snake case", "red"))
+        print(term_color("Project name must be snake case", 'red'))
         return
 
     if template is not None and use_wizard:
-        print(term_color("Template and wizard flags cannot be used together", "red"))
+        print(term_color("Template and wizard flags cannot be used together", 'red'))
         return
 
     template_data = None
     if template is not None:
         url_start = "https://"
-        if template[: len(url_start)] == url_start:
+        if template[:len(url_start)] == url_start:
             # template is a url
             response = requests.get(template)
             if response.status_code == 200:
                 template_data = response.json()
             else:
-                print(
-                    term_color(
-                        f"Failed to fetch template data from {template}. Status code: {response.status_code}",
-                        "red",
-                    )
-                )
+                print(term_color(f"Failed to fetch template data from {template}. Status code: {response.status_code}", 'red'))
                 sys.exit(1)
         else:
-            with importlib.resources.path(
-                "agentstack.templates.proj_templates", f"{template}.json"
-            ) as template_path:
+            with importlib.resources.path('agentstack.templates.proj_templates', f'{template}.json') as template_path:
                 if template_path is None:
-                    print(term_color(f"No such template {template} found", "red"))
+                    print(term_color(f"No such template {template} found", 'red'))
                     sys.exit(1)
                 template_data = open_json_file(template_path)
 
     if template_data:
         project_details = {
-            "name": slug_name or template_data["name"],
+            "name": slug_name or template_data['name'],
             "version": "0.0.1",
-            "description": template_data["description"],
+            "description": template_data['description'],
             "author": "Name <Email>",
-<<<<<<< HEAD
-            "license": "MIT",
-=======
             "license": "MIT"
         }
         framework = template_data['framework']
@@ -90,12 +70,9 @@
             'agents': template_data['agents'],
             'tasks': template_data['tasks'],
             'inputs': template_data['inputs'],
->>>>>>> 52caa3b3
         }
-        framework = template_data["framework"]
-        design = {"agents": template_data["agents"], "tasks": template_data["tasks"]}
-
-        tools = template_data["tools"]
+
+        tools = template_data['tools']
 
     elif use_wizard:
         welcome_message()
@@ -112,20 +89,16 @@
             "version": "0.0.1",
             "description": "New agentstack project",
             "author": "Name <Email>",
-            "license": "MIT",
+            "license": "MIT"
         }
 
         framework = "crewai"  # TODO: if --no-wizard, require a framework flag
 
-<<<<<<< HEAD
-        design = {"agents": [], "tasks": []}
-=======
         design = {
             'agents': [],
             'tasks': [],
             'inputs': []
         }
->>>>>>> 52caa3b3
 
         tools = []
 
@@ -136,9 +109,7 @@
     )
     insert_template(project_details, framework, design, template_data)
     for tool_data in tools:
-        generation.add_tool(
-            tool_data["name"], agents=tool_data["agents"], path=project_details["name"]
-        )
+        generation.add_tool(tool_data['name'], agents=tool_data['agents'], path=project_details['name'])
 
     try:
         packaging.install(f'{AGENTSTACK_PACKAGE}[{framework}]', path=slug_name)
@@ -163,21 +134,19 @@
     """Set the default model"""
     agentstack_config = ConfigFile(path)
     if agentstack_config.default_model:
-        return  # Default model already set
-
+        return # Default model already set
+    
     print("Project does not have a default model configured.")
-    other_msg = "Other (enter a model name)"
+    other_msg = f"Other (enter a model name)"
     model = inquirer.list_input(
         message="Which model would you like to use?",
         choices=PREFERRED_MODELS + [other_msg],
     )
 
-    if model == other_msg:  # If the user selects "Other", prompt for a model name
-        print(
-            f'A list of available models is available at: "https://docs.litellm.ai/docs/providers"'
-        )
+    if model == other_msg: # If the user selects "Other", prompt for a model name
+        print(f'A list of available models is available at: "https://docs.litellm.ai/docs/providers"')
         model = inquirer.text(message="Enter the model name")
-
+    
     with ConfigFile(path) as agentstack_config:
         agentstack_config.default_model = model
 
@@ -203,9 +172,7 @@
     #         choices=["CrewAI", "Autogen", "LiteLLM"],
     #     )
 
-    print(
-        "Congrats! Your project is ready to go! Quickly add features now or skip to do it later.\n\n"
-    )
+    print("Congrats! Your project is ready to go! Quickly add features now or skip to do it later.\n\n")
 
     return framework
 
@@ -216,7 +183,10 @@
     )
 
     if not use_wizard:
-        return {"agents": [], "tasks": []}
+        return {
+            'agents': [],
+            'tasks': []
+        }
 
     os.system("cls" if os.name == "nt" else "clear")
 
@@ -232,106 +202,81 @@
     make_agent = True
     agents = []
     while make_agent:
-        print("---")
+        print('---')
         print(f"Agent #{len(agents)+1}")
 
         agent_incomplete = True
         agent = None
         while agent_incomplete:
-            agent = inquirer.prompt(
-                [
-                    inquirer.Text(
-                        "name", message="What's the name of this agent? (snake_case)"
-                    ),
-                    inquirer.Text("role", message="What role does this agent have?"),
-                    inquirer.Text("goal", message="What is the goal of the agent?"),
-                    inquirer.Text("backstory", message="Give your agent a backstory"),
-                    # TODO: make a list - #2
-                    inquirer.Text(
-                        "model",
-                        message="What LLM should this agent use? (any LiteLLM provider)",
-                        default="openai/gpt-4",
-                    ),
-                    # inquirer.List("model", message="What LLM should this agent use? (any LiteLLM provider)", choices=[
-                    #     'mixtral_llm',
-                    #     'mixtral_llm',
-                    # ]),
-                ]
-            )
-
-            if not agent["name"] or agent["name"] == "":
-                print(term_color("Error: Agent name is required - Try again", "red"))
+            agent = inquirer.prompt([
+                inquirer.Text("name", message="What's the name of this agent? (snake_case)"),
+                inquirer.Text("role", message="What role does this agent have?"),
+                inquirer.Text("goal", message="What is the goal of the agent?"),
+                inquirer.Text("backstory", message="Give your agent a backstory"),
+                # TODO: make a list - #2
+                inquirer.Text('model', message="What LLM should this agent use? (any LiteLLM provider)", default="openai/gpt-4"),
+                # inquirer.List("model", message="What LLM should this agent use? (any LiteLLM provider)", choices=[
+                #     'mixtral_llm',
+                #     'mixtral_llm',
+                # ]),
+            ])
+
+            if not agent['name'] or agent['name'] == '':
+                print(term_color("Error: Agent name is required - Try again", 'red'))
                 agent_incomplete = True
-            elif not is_snake_case(agent["name"]):
-                print(
-                    term_color(
-                        "Error: Agent name must be snake case - Try again", "red"
-                    )
-                )
+            elif not is_snake_case(agent['name']):
+                print(term_color("Error: Agent name must be snake case - Try again", 'red'))
             else:
                 agent_incomplete = False
 
         make_agent = inquirer.confirm(message="Create another agent?")
         agents.append(agent)
 
-    print("")
+    print('')
     for x in range(3):
         time.sleep(0.3)
-        print(".")
-    print("Boom! We made some agents (ﾉ>ω<)ﾉ :｡･:*:･ﾟ’★,｡･:*:･ﾟ’☆")
+        print('.')
+    print('Boom! We made some agents (ﾉ>ω<)ﾉ :｡･:*:･ﾟ’★,｡･:*:･ﾟ’☆')
     time.sleep(0.5)
-    print("")
-    print("Now lets make some tasks for the agents to accomplish!")
-    print("")
+    print('')
+    print('Now lets make some tasks for the agents to accomplish!')
+    print('')
 
     make_task = True
     tasks = []
     while make_task:
-        print("---")
+        print('---')
         print(f"Task #{len(tasks) + 1}")
 
         task_incomplete = True
         task = None
         while task_incomplete:
-            task = inquirer.prompt(
-                [
-                    inquirer.Text(
-                        "name", message="What's the name of this task? (snake_case)"
-                    ),
-                    inquirer.Text(
-                        "description", message="Describe the task in more detail"
-                    ),
-                    inquirer.Text(
-                        "expected_output",
-                        message="What do you expect the result to look like? (ex: A 5 bullet point summary of the email)",
-                    ),
-                    inquirer.List(
-                        "agent",
-                        message="Which agent should be assigned this task?",
-                        choices=[a["name"] for a in agents],
-                    ),
-                ]
-            )
-
-            if not task["name"] or task["name"] == "":
-                print(term_color("Error: Task name is required - Try again", "red"))
-            elif not is_snake_case(task["name"]):
-                print(
-                    term_color("Error: Task name must be snake case - Try again", "red")
-                )
+            task = inquirer.prompt([
+                inquirer.Text("name", message="What's the name of this task? (snake_case)"),
+                inquirer.Text("description", message="Describe the task in more detail"),
+                inquirer.Text("expected_output",
+                              message="What do you expect the result to look like? (ex: A 5 bullet point summary of the email)"),
+                inquirer.List("agent", message="Which agent should be assigned this task?",
+                              choices=[a['name'] for a in agents], ),
+            ])
+
+            if not task['name'] or task['name'] == '':
+                print(term_color("Error: Task name is required - Try again", 'red'))
+            elif not is_snake_case(task['name']):
+                print(term_color("Error: Task name must be snake case - Try again", 'red'))
             else:
                 task_incomplete = False
 
         make_task = inquirer.confirm(message="Create another task?")
         tasks.append(task)
 
-    print("")
+    print('')
     for x in range(3):
         time.sleep(0.3)
-        print(".")
-    print("Let there be tasks (ノ ˘_˘)ノ　ζ|||ζ　ζ|||ζ　ζ|||ζ")
-
-    return {"tasks": tasks, "agents": agents}
+        print('.')
+    print('Let there be tasks (ノ ˘_˘)ノ　ζ|||ζ　ζ|||ζ　ζ|||ζ')
+
+    return {'tasks': tasks, 'agents': agents}
 
 
 def ask_tools() -> list:
@@ -346,109 +291,84 @@
 
     adding_tools = True
     script_dir = os.path.dirname(os.path.abspath(__file__))
-    tools_json_path = os.path.join(script_dir, "..", "tools", "tools.json")
+    tools_json_path = os.path.join(script_dir, '..', 'tools', 'tools.json')
 
     # Load the JSON data
     tools_data = open_json_file(tools_json_path)
 
     while adding_tools:
+
         tool_type = inquirer.list_input(
             message="What category tool do you want to add?",
-            choices=list(tools_data.keys()) + ["~~ Stop adding tools ~~"],
+            choices=list(tools_data.keys()) + ["~~ Stop adding tools ~~"]
         )
 
-        tools_in_cat = [
-            f"{t['name']} - {t['url']}"
-            for t in tools_data[tool_type]
-            if t not in tools_to_add
-        ]
+        tools_in_cat = [f"{t['name']} - {t['url']}" for t in tools_data[tool_type] if t not in tools_to_add]
         tool_selection = inquirer.list_input(
-            message="Select your tool", choices=tools_in_cat
+            message="Select your tool",
+            choices=tools_in_cat
         )
 
-        tools_to_add.append(tool_selection.split(" - ")[0])
+        tools_to_add.append(tool_selection.split(' - ')[0])
 
         print("Adding tools:")
         for t in tools_to_add:
-            print(f"  - {t}")
-        print("")
+            print(f'  - {t}')
+        print('')
         adding_tools = inquirer.confirm("Add another tool?")
 
     return tools_to_add
 
 
 def ask_project_details(slug_name: Optional[str] = None) -> dict:
-    name = inquirer.text(
-        message="What's the name of your project (snake_case)", default=slug_name or ""
-    )
+    name = inquirer.text(message="What's the name of your project (snake_case)", default=slug_name or '')
 
     if not is_snake_case(name):
-        print(term_color("Project name must be snake case", "red"))
+        print(term_color("Project name must be snake case", 'red'))
         return ask_project_details(slug_name)
 
-    questions = inquirer.prompt(
-        [
-            inquirer.Text(
-                "version", message="What's the initial version", default="0.1.0"
-            ),
-            inquirer.Text(
-                "description", message="Enter a description for your project"
-            ),
-            inquirer.Text("author", message="Who's the author (your name)?"),
-        ]
-    )
-
-    questions["name"] = name
+    questions = inquirer.prompt([
+        inquirer.Text("version", message="What's the initial version", default="0.1.0"),
+        inquirer.Text("description", message="Enter a description for your project"),
+        inquirer.Text("author", message="Who's the author (your name)?"),
+    ])
+
+    questions['name'] = name
 
     return questions
 
 
-def insert_template(
-    project_details: dict,
-    framework_name: str,
-    design: dict,
-    template_data: Optional[dict] = None,
-):
+def insert_template(project_details: dict, framework_name: str, design: dict, template_data: Optional[dict] = None):
     framework = FrameworkData(framework_name.lower())
-    project_metadata = ProjectMetadata(
-        project_name=project_details["name"],
-        description=project_details["description"],
-        author_name=project_details["author"],
-        version="0.0.1",
-        license="MIT",
-        year=datetime.now().year,
-        template=template_data["name"] if template_data else None,
-        template_version=template_data["template_version"] if template_data else None,
-    )
+    project_metadata = ProjectMetadata(project_name=project_details["name"],
+                                       description=project_details["description"],
+                                       author_name=project_details["author"],
+                                       version="0.0.1",
+                                       license="MIT",
+                                       year=datetime.now().year,
+                                       template=template_data['name'] if template_data else None,
+                                       template_version=template_data['template_version'] if template_data else None)
 
     project_structure = ProjectStructure()
     project_structure.agents = design["agents"]
     project_structure.tasks = design["tasks"]
     project_structure.set_inputs(design["inputs"])
 
-    cookiecutter_data = CookiecutterData(
-        project_metadata=project_metadata,
-        structure=project_structure,
-        framework=framework_name.lower(),
-    )
-
-    template_path = get_package_path() / f"templates/{framework.name}"
+    cookiecutter_data = CookiecutterData(project_metadata=project_metadata,
+                                         structure=project_structure,
+                                         framework=framework_name.lower())
+
+    template_path = get_package_path() / f'templates/{framework.name}'
     with open(f"{template_path}/cookiecutter.json", "w") as json_file:
         json.dump(cookiecutter_data.to_dict(), json_file)
 
     # copy .env.example to .env
     shutil.copy(
         f'{template_path}/{"{{cookiecutter.project_metadata.project_slug}}"}/.env.example',
-        f'{template_path}/{"{{cookiecutter.project_metadata.project_slug}}"}/.env',
-    )
-
-    if os.path.isdir(project_details["name"]):
-        print(
-            term_color(
-                f"Directory {template_path} already exists. Please check this and try again",
-                "red",
-            )
-        )
+        f'{template_path}/{"{{cookiecutter.project_metadata.project_slug}}"}/.env')
+
+    if os.path.isdir(project_details['name']):
+        print(term_color(f"Directory {template_path} already exists. Please check this and try again", "red"))
         return
 
     cookiecutter(str(template_path), no_input=True, extra_context=None)
@@ -460,10 +380,8 @@
         pass
         # subprocess.check_output(["git", "init"])
         # subprocess.check_output(["git", "add", "."])
-    except Exception:
-        print(
-            "Failed to initialize git repository. Maybe you're already in one? Do this with: git init"
-        )
+    except:
+        print("Failed to initialize git repository. Maybe you're already in one? Do this with: git init")
 
     # TODO: check if poetry is installed and if so, run poetry install in the new directory
     # os.system("poetry install")
@@ -493,8 +411,8 @@
             print(f"\n{category}:")
             curr_category = category
         for tool in tools:
-            print("  - ", end="")
-            print(term_color(f"{tool.name}", "blue"), end="")
+            print("  - ", end='')
+            print(term_color(f"{tool.name}", 'blue'), end='')
             print(f": {tool.url if tool.url else 'AgentStack default tool'}")
 
     print("\n\n✨ Add a tool with: agentstack tools add <tool_name>")
