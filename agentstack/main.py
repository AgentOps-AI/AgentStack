--- conflicted
+++ resolved
@@ -148,7 +148,7 @@
 
     update = subparsers.add_parser('update', aliases=['u'], help='Check for updates', parents=[global_parser])
 
-    # 'deploy' command
+    # 'serve' command
     serve_parser = subparsers.add_parser('serve', aliases=['s'], help='Serve your agent')
 
     # Parse known args and store unknown args in extras; some commands use them later on
@@ -193,15 +193,14 @@
             auth.login()
         elif args.command in ['update', 'u']:
             pass  # Update check already done
-<<<<<<< HEAD
-        if args.command in ['serve', 's']:
-            serve_project()
-=======
 
         # inside project dir commands only
         elif args.command in ["run", "r"]:
             conf.assert_project()
             run_project(command=args.function, debug=args.debug, cli_args=extra_args)
+        elif args.command in ['serve', 's']:
+            conf.assert_project()
+            serve_project()
         elif args.command in ['generate', 'g']:
             conf.assert_project()
             if args.generate_command in ['agent', 'a']:
@@ -215,7 +214,6 @@
         elif args.command in ['export', 'e']:
             conf.assert_project()
             export_template(args.filename)
->>>>>>> e7d25d21
         else:
             parser.print_help()
 
