--- conflicted
+++ resolved
@@ -1,11 +1,7 @@
 from enum import Enum
 from .agent_generation import add_agent
 from .task_generation import add_task
-<<<<<<< HEAD
 from .tool_generation import add_tool, create_tool, remove_tool
-from .files import EnvFile, ProjectFile
-=======
-from .tool_generation import add_tool, remove_tool
 from .files import EnvFile, ProjectFile
 
 
@@ -17,4 +13,3 @@
     BEGIN = 'begin'
     END = 'end'
 
->>>>>>> 343712a0
