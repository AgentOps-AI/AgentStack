--- conflicted
+++ resolved
@@ -19,16 +19,17 @@
 )
 from agentstack import conf, log
 from agentstack.conf import ConfigFile
-from agentstack.utils import get_package_path, get_framework, validator_not_empty
+from agentstack.utils import get_package_path
 from agentstack.generation.files import ProjectFile
 from agentstack import frameworks
 from agentstack import generation
 from agentstack import inputs
 from agentstack.agents import get_all_agents
 from agentstack.tasks import get_all_tasks
+from agentstack.utils import open_json_file, term_color, is_snake_case, get_framework, validator_not_empty
 from agentstack.proj_templates import TemplateConfig
 from agentstack.exceptions import ValidationError
-from agentstack.utils import open_json_file, term_color, is_snake_case, verify_agentstack_project
+
 
 PREFERRED_MODELS = [
     'openai/gpt-4o',
@@ -475,11 +476,7 @@
         template.write_to_file(conf.PATH / output_filename)
         log.success(f"Template saved to: {conf.PATH / output_filename}")
     except Exception as e:
-<<<<<<< HEAD
         raise Exception(f"Failed to write template to file: {e}")
-=======
-        print(term_color(f"Failed to write template to file: {e}", 'red'))
-        sys.exit(1)
 
 
 def serve_project():
@@ -490,5 +487,4 @@
     os.system("docker rm agentstack-local > /dev/null 2>&1")
     with importlib.resources.path('agentstack.deploy', 'Dockerfile') as path:
         os.system(f"docker build -t agent-service -f {path} .")
-    os.system("docker run --name agentstack-local -p 6969:6969 agent-service")
->>>>>>> ef3a3fd5
+    os.system("docker run --name agentstack-local -p 6969:6969 agent-service")