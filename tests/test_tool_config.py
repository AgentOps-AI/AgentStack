import os
<<<<<<< HEAD
import shutil
=======
>>>>>>> a996ba3c
import json
import re
from pathlib import Path
<<<<<<< HEAD
import unittest
from unittest.mock import MagicMock, PropertyMock, patch
from parameterized import parameterized
from agentstack import conf
from agentstack.exceptions import ValidationError
from agentstack._tools import (
    ToolConfig, 
    get_tool, 
    get_all_tools, 
    get_all_tool_paths, 
    get_all_tool_names, 
    UserToolConfig, 
    get_permissions, 
    ToolPermission, 
    Action, 
)
=======
import shutil
from agentstack import conf
from agentstack.exceptions import ValidationError
from agentstack._tools import ToolConfig, get_all_tool_paths, get_all_tool_names
>>>>>>> a996ba3c

BASE_PATH = Path(__file__).parent

class ToolConfigTest(unittest.TestCase):
    def setUp(self):
<<<<<<< HEAD
        self.framework = os.getenv('TEST_FRAMEWORK')
        self.project_dir = BASE_PATH / 'tmp' / self.framework / 'test_tool_config'
        os.makedirs(self.project_dir)
        os.makedirs(self.project_dir / 'src/config')
        
        shutil.copy(BASE_PATH / "fixtures/agentstack.json", self.project_dir / "agentstack.json")
        conf.set_path(self.project_dir)
        with conf.ConfigFile() as config:
            config.framework = self.framework

=======
        self.project_dir = BASE_PATH / 'tmp' / 'tool_config'
        os.makedirs(self.project_dir)
        os.makedirs(self.project_dir / 'src')
        os.makedirs(self.project_dir / 'src' / 'tools')
        conf.set_path(self.project_dir)
    
>>>>>>> a996ba3c
    def tearDown(self):
        shutil.rmtree(self.project_dir)
    
    def test_minimal_json(self):
        config = ToolConfig.from_json(BASE_PATH / "fixtures/tool_config_min.json")
        assert config.name == "tool_name"
        assert config.category == "category"
        assert config.tool_names == ["tool1", "tool2"]
        # TODO test config.tools
        assert config.url is None
        assert config.cta is None
        assert config.env is None
        assert config.post_install is None
        assert config.post_remove is None

    def test_maximal_json(self):
        config = ToolConfig.from_json(BASE_PATH / "fixtures/tool_config_max.json")
        assert config.name == "tool_name"
        assert config.category == "category"
        assert config.tool_names == ["tool1", "tool2", "tool3"]
        # TODO test config.tools
        assert config.url == "https://example.com"
        assert config.cta == "Click me!"
        assert config.env == {"ENV_VAR1": "value1", "ENV_VAR2": "value2"}
        assert config.post_install == "install.sh"
        assert config.post_remove == "remove.sh"

    def test_invalid_json(self):
        with self.assertRaises(ValidationError):
            ToolConfig.from_json(BASE_PATH / "fixtures/agentstack.json")

    def test_write_to_file(self):
        config = ToolConfig.from_json(BASE_PATH / "fixtures/tool_config_min.json")
        config.write_to_file(self.project_dir / "config.json")
        assert (self.project_dir / "config.json").exists()
        read_config = ToolConfig.from_json(self.project_dir / "config.json")
        assert read_config == config

    def test_write_to_file_invalid_suffix(self):
        config = ToolConfig.from_json(BASE_PATH / "fixtures/tool_config_min.json")
        with self.assertRaises(ValidationError):
            config.write_to_file(self.project_dir / "config.txt")

    def test_dependency_versions(self):
        """Test that all dependencies specify a version constraint."""
        for tool_name in get_all_tool_names():
            config = ToolConfig.from_tool_name(tool_name)

            if hasattr(config, 'dependencies') and config.dependencies:
                version_pattern = r'[><=~!]=|[@><=~!]'
                for dep in config.dependencies:
                    if not re.search(version_pattern, dep):
                        raise AssertionError(
                            f"Dependency '{dep}' in {config.name} does not specify a version constraint. "
                            "All dependencies must include version specifications."
                        )

<<<<<<< HEAD
    @parameterized.expand([(x, ) for x in get_all_tools()])
    def test_all_tools(self, config: ToolConfig):
        assert isinstance(config, ToolConfig)
        # We can assume that pydantic validation caught any other issues

    def test_load_invalid_tool(self):
        with self.assertRaises(ValidationError):
            ToolConfig.from_tool_name("invalid_tool")

    def test_load_invalid_config(self):
        with self.assertRaises(ValidationError):
            ToolConfig.from_json(BASE_PATH / "fixtures/tool_config_invalid.json")

    @parameterized.expand([(x, ) for x in get_all_tool_paths()])
    def test_all_json_configs_from_tool_path(self, path):
        try:
            config = ToolConfig.from_json(f"{path}/config.json")
        except json.decoder.JSONDecodeError:
            raise Exception(
                f"Failed to decode tool json at {path}. Does your tool config fit the required formatting? "
                "https://github.com/AgentOps-AI/AgentStack/blob/main/agentstack/tools/~README.md"
            )

        assert config.name == path.stem

    @patch('agentstack._tools.ToolConfig.module_name', new_callable=PropertyMock)
    def test_config_module_missing_function(self, mock_module_name):
        mock_module_name.return_value = 'tests.fixtures.test_tool'
        with self.assertRaises(ValidationError):
            config = ToolConfig.from_json(BASE_PATH / "fixtures/tool_config_min.json")
            config.module

    @patch('agentstack._tools.ToolConfig.module_name', new_callable=PropertyMock)
    def test_config_module_missing_import(self, mock_module_name):
        mock_module_name.return_value = 'invalid'
        with self.assertRaises(ValidationError):
            config = ToolConfig.from_json(BASE_PATH / "fixtures/tool_config_min.json")
            config.module

    @parameterized.expand([(x, ) for x in get_all_tool_names()])
    def test_user_tool_config_uninitialized(self, tool_name):
        with self.assertRaises(FileNotFoundError):
            UserToolConfig(tool_name)

    def test_user_tool_config_initialize(self):
        test_tools = get_all_tools()[:3]  # just a few
        with conf.ConfigFile() as config:
            config.tools = [tool.name for tool in test_tools]
        
        assert not UserToolConfig.exists()
        UserToolConfig.initialize()
        
        assert UserToolConfig.exists()
        for tool in test_tools:
            user_conf = UserToolConfig(tool.name)
            assert user_conf.tools.keys() == tool.tools.keys()
            assert user_conf.tools.keys() == tool.allowed_tools.keys()
            assert user_conf.tool_names == tool.tool_names
            assert user_conf.tool_names == tool.allowed_tool_names
    
    def test_user_tool_config_customize(self):
        shutil.copy(BASE_PATH / "fixtures/tools.yaml", self.project_dir / "src/config/tools.yaml")
        test_tool = ToolConfig.from_json(BASE_PATH / "fixtures/tool_config_max.json")
        user_conf = UserToolConfig(test_tool.name)
        
        # tool has `tool1`, `tool2`, `tool3`
        # user has `tool1`, `tool2`
        assert user_conf.tool_names == test_tool.allowed_tool_names
        assert user_conf.tool_names != test_tool.tool_names
        assert user_conf.tools['tool1'].actions == [Action.EXECUTE]
        assert user_conf.tools['tool2'] is None
        
        assert test_tool.allowed_tools['tool1'].actions == [Action.EXECUTE]
        assert test_tool.allowed_tools['tool1'].additional_property == "value"
        assert test_tool.allowed_tools['tool2'].actions == [Action.READ]
        assert not hasattr(test_tool.allowed_tools, 'tool3')
    
    @patch('agentstack._tools._get_user_tool_config_path')
    def test_load_invalid_user_config(self, mock_get_user_tool_config_path):
        mock_get_user_tool_config_path.return_value = BASE_PATH / "fixtures/tools_invalid.yaml"
        with self.assertRaises(ValidationError):
            UserToolConfig('tool_name')
    
    @patch('agentstack._tools._get_user_tool_config_path')
    def test_load_malformed_user_config(self, mock_get_user_tool_config_path):
        mock_get_user_tool_config_path.return_value = BASE_PATH / "fixtures/malformed.yaml"
        with self.assertRaises(ValidationError):
            UserToolConfig('tool_name')
    
    def test_tool_permission_rwe(self):
        tool_permission = ToolPermission(actions=['read', 'write', 'execute'])
        assert tool_permission.READ
        assert tool_permission.WRITE
        assert tool_permission.EXECUTE
    
    def test_tool_permission_attrs(self):
        tool_permission = ToolPermission(actions=['read'], foo='bar', baz='qux')
        assert tool_permission.foo == 'bar'
        assert tool_permission.baz == 'qux'
        assert tool_permission.undefined is None
    
    def test_get_permissions(self):
        from agentstack._tools.file_read import read_file
        permissions = get_permissions(read_file)
        assert isinstance(permissions, ToolPermission)
=======
    def test_all_json_configs_from_tool_name(self):
        for tool_name in get_all_tool_names():
            config = ToolConfig.from_tool_name(tool_name)
            assert config.name == tool_name
            # We can assume that pydantic validation caught any other issues

    def test_all_json_configs_from_tool_path(self):
        for path in get_all_tool_paths():
            try:
                config = ToolConfig.from_json(f"{path}/config.json")
            except json.decoder.JSONDecodeError:
                raise Exception(
                    f"Failed to decode tool json at {path}. Does your tool config fit the required formatting? "
                    "https://github.com/AgentOps-AI/AgentStack/blob/main/agentstack/tools/~README.md"
                )

            assert config.name == path.stem

    def test_tool_missing(self):
        with self.assertRaises(ValidationError):
            ToolConfig.from_tool_name("non_existent_tool")

    def test_from_custom_path(self):
        os.mkdir(self.project_dir / "src/tools/my_custom_tool")
        shutil.copy(BASE_PATH / "fixtures/tool_config_custom.json", 
            self.project_dir / "src/tools/my_custom_tool/config.json")

        config = ToolConfig.from_tool_name("my_custom_tool")
        assert config.module_name == "src.tools.my_custom_tool"
>>>>>>> a996ba3c
<|MERGE_RESOLUTION|>--- conflicted
+++ resolved
@@ -1,12 +1,8 @@
 import os
-<<<<<<< HEAD
 import shutil
-=======
->>>>>>> a996ba3c
 import json
 import re
 from pathlib import Path
-<<<<<<< HEAD
 import unittest
 from unittest.mock import MagicMock, PropertyMock, patch
 from parameterized import parameterized
@@ -23,18 +19,11 @@
     ToolPermission, 
     Action, 
 )
-=======
-import shutil
-from agentstack import conf
-from agentstack.exceptions import ValidationError
-from agentstack._tools import ToolConfig, get_all_tool_paths, get_all_tool_names
->>>>>>> a996ba3c
 
 BASE_PATH = Path(__file__).parent
 
 class ToolConfigTest(unittest.TestCase):
     def setUp(self):
-<<<<<<< HEAD
         self.framework = os.getenv('TEST_FRAMEWORK')
         self.project_dir = BASE_PATH / 'tmp' / self.framework / 'test_tool_config'
         os.makedirs(self.project_dir)
@@ -45,14 +34,6 @@
         with conf.ConfigFile() as config:
             config.framework = self.framework
 
-=======
-        self.project_dir = BASE_PATH / 'tmp' / 'tool_config'
-        os.makedirs(self.project_dir)
-        os.makedirs(self.project_dir / 'src')
-        os.makedirs(self.project_dir / 'src' / 'tools')
-        conf.set_path(self.project_dir)
-    
->>>>>>> a996ba3c
     def tearDown(self):
         shutil.rmtree(self.project_dir)
     
@@ -110,7 +91,6 @@
                             "All dependencies must include version specifications."
                         )
 
-<<<<<<< HEAD
     @parameterized.expand([(x, ) for x in get_all_tools()])
     def test_all_tools(self, config: ToolConfig):
         assert isinstance(config, ToolConfig)
@@ -216,24 +196,6 @@
         from agentstack._tools.file_read import read_file
         permissions = get_permissions(read_file)
         assert isinstance(permissions, ToolPermission)
-=======
-    def test_all_json_configs_from_tool_name(self):
-        for tool_name in get_all_tool_names():
-            config = ToolConfig.from_tool_name(tool_name)
-            assert config.name == tool_name
-            # We can assume that pydantic validation caught any other issues
-
-    def test_all_json_configs_from_tool_path(self):
-        for path in get_all_tool_paths():
-            try:
-                config = ToolConfig.from_json(f"{path}/config.json")
-            except json.decoder.JSONDecodeError:
-                raise Exception(
-                    f"Failed to decode tool json at {path}. Does your tool config fit the required formatting? "
-                    "https://github.com/AgentOps-AI/AgentStack/blob/main/agentstack/tools/~README.md"
-                )
-
-            assert config.name == path.stem
 
     def test_tool_missing(self):
         with self.assertRaises(ValidationError):
@@ -245,5 +207,4 @@
             self.project_dir / "src/tools/my_custom_tool/config.json")
 
         config = ToolConfig.from_tool_name("my_custom_tool")
-        assert config.module_name == "src.tools.my_custom_tool"
->>>>>>> a996ba3c
+        assert config.module_name == "src.tools.my_custom_tool"